from __future__ import annotations
import os
import time
import pandas as pd
from datetime import date, timedelta, datetime
from flask import Flask, render_template, request, redirect, flash, url_for, send_file, Response
from .config import cfg
from .db import get_db, init_db
from pathlib import Path
import json
import threading
import traceback
import math
from typing import Optional, Sequence, Mapping, Any
from google.cloud import bigquery
from .providers.tote_bets import place_audit_superfecta
from .providers.tote_bets import refresh_bet_status, audit_list_bets, sync_bets_from_api
from .gcp import publish_pubsub_message
from .providers.pl_calcs import calculate_pl_strategy, calculate_pl_from_perms
import itertools
import math
import requests

# Simple in-process TTL cache for sql_df results
_SQLDF_CACHE_LOCK = threading.Lock()
_SQLDF_CACHE: dict[tuple, tuple[float, pd.DataFrame]] = {}

def _sqldf_cache_key(final_sql: str, params: Any) -> tuple:
    """Build a stable cache key from SQL, params, and active dataset settings."""
    proj = cfg.bq_project or ""
    ds = cfg.bq_dataset or ""
    try:
        if isinstance(params, Mapping):
            # Normalize mapping by sorting keys
            kv = tuple(sorted((str(k), None if v is None else (float(v) if isinstance(v, (int, float)) else str(v))) for k, v in params.items()))
        elif isinstance(params, (list, tuple)):
            kv = tuple(None if v is None else (float(v) if isinstance(v, (int, float)) else str(v)) for v in params)
        elif params is None:
            kv = ()
        else:
            kv = (str(params),)
    except Exception:
        # Fallback to stringifying if any issue
        kv = (str(params),)
    return (proj, ds, final_sql, kv)

def _sqldf_cache_get(key: tuple) -> Optional[pd.DataFrame]:
    if not cfg.web_sqldf_cache_enabled:
        return None
    now = time.time()
    with _SQLDF_CACHE_LOCK:
        ent = _SQLDF_CACHE.get(key)
        if not ent:
            return None
        exp, df = ent
        if exp < now:
            # expired; drop
            try:
                del _SQLDF_CACHE[key]
            except Exception:
                pass
            return None
        # Return a deep copy to avoid mutation-by-callers
        try:
            return df.copy(deep=True)
        except Exception:
            return df

def _sqldf_cache_set(key: tuple, df: pd.DataFrame, ttl: int) -> None:
    if not cfg.web_sqldf_cache_enabled or ttl <= 0:
        return
    exp = time.time() + ttl
    with _SQLDF_CACHE_LOCK:
        # Capacity guard: purge expired then trim if needed
        if len(_SQLDF_CACHE) >= max(16, cfg.web_sqldf_cache_max_entries):
            now = time.time()
            # Remove expired entries first
            expired = [k for k, (e, _) in _SQLDF_CACHE.items() if e < now]
            for k in expired:
                _SQLDF_CACHE.pop(k, None)
            # If still over capacity, drop oldest entries
            if len(_SQLDF_CACHE) >= cfg.web_sqldf_cache_max_entries:
                oldest = sorted(_SQLDF_CACHE.items(), key=lambda it: it[1][0])[: max(1, len(_SQLDF_CACHE) - cfg.web_sqldf_cache_max_entries + 1)]
                for k, _ in oldest:
                    _SQLDF_CACHE.pop(k, None)
        # Store a deep copy to isolate cache
        try:
            _SQLDF_CACHE[key] = (exp, df.copy(deep=True))
        except Exception:
            _SQLDF_CACHE[key] = (exp, df)

def _sql_is_readonly(sql: str) -> bool:
    """Best-effort check that a query is read-only (SELECT/WITH).

    Strips leading comments and whitespace, then checks the first token.
    """
    try:
        s = sql.strip()
        # Remove simple leading line comments
        lines = []
        for line in s.splitlines():
            ls = line.lstrip()
            if ls.startswith("--"):
                # skip pure comment lines
                continue
            lines.append(line)
        s2 = "\n".join(lines).strip().upper()
        # Handle parentheses around CTEs
        while s2.startswith("("):
            s2 = s2[1:].lstrip()
        return s2.startswith("SELECT") or s2.startswith("WITH")
    except Exception:
        return False

from .realtime import bus as event_bus


app = Flask(__name__)
app.config['SECRET_KEY'] = os.getenv("FLASK_SECRET", "dev-secret")


def _today_iso() -> str:
    """Returns today's date in YYYY-MM-DD format."""
    return date.today().isoformat()

# --- Background: pool subscription (optional) ---
_pool_thread_started = False

def _pool_subscriber_loop():
    from .providers.tote_subscriptions import run_subscriber
    while True:
        try:
            # The subscriber loop will now use the BigQuery sink via the new db layer
            db = get_db()
            # Pass the local SSE event bus so the subscriber can publish UI updates
            run_subscriber(db, duration=None, event_callback=event_bus.publish)
        except Exception as e:
            try:
                print("[PoolSub] error:", e)
                traceback.print_exc()
            except Exception:
                pass
            try:
                time.sleep(5)
            except Exception:
                pass

def _maybe_start_pool_thread():
    global _pool_thread_started
    if _pool_thread_started:
        return
    flag = os.getenv("SUBSCRIBE_POOLS", "0").lower() in ("1","true","yes","on")
    if flag:
        t = threading.Thread(target=_pool_subscriber_loop, name="pool-subscriber", daemon=True)
        t.start()
        _pool_thread_started = True

def _maybe_start_bq_exporter():
    # Placeholder for legacy background exporter. No-op in BQ-only mode.
    return

@app.route('/stream')
def stream():
    """Server-Sent Events (SSE) endpoint."""
    # Get topics from client, e.g. /stream?topic=pool_total_changed&topic=product_status_changed
    # Accept either repeated topic params (?topic=...) or a comma-separated 'topics' param
    topics = request.args.getlist('topic')
    if not topics:
        topics_csv = (request.args.get('topics') or '').strip()
        if topics_csv:
            topics = [t for t in topics_csv.split(',') if t]
    if not topics:
        return Response("No topics specified.", status=400, mimetype='text/plain')

    def event_generator():
        sub = event_bus.subscribe(topics)
        try:
            while True:
                item = sub.get(timeout=25)
                if item is None:
                    yield ": keep-alive\n\n"
                else:
                    channel, data = item
                    yield f"event: {channel}\ndata: {json.dumps(data)}\n\n"
        finally:
            event_bus.unsubscribe(sub)
    
    return Response(event_generator(), mimetype='text/event-stream')


def _use_bq() -> bool:
    return bool(cfg.bq_project and cfg.bq_dataset)


def _build_bq_query(sql: str, params: Any) -> tuple[str, list[bigquery.ScalarQueryParameter]]:
    """Prepare SQL and BigQuery parameters from either a mapping or a sequence.

    - If params is a mapping, assume the SQL uses @name placeholders.
    - If params is a sequence, convert positional '?' to @p0, @p1, ...
    - If params is None/empty, return as-is with no parameters.
    """
    qp: list[bigquery.ScalarQueryParameter] = []
    if not params:
        return sql, qp
    # Mapping (named parameters)
    if isinstance(params, Mapping):
        for k, v in params.items():
            if isinstance(v, bool):
                qp.append(bigquery.ScalarQueryParameter(str(k), "BOOL", v))
            elif v is None:
                # Default typed NULL to FLOAT64 for numeric expressions
                qp.append(bigquery.ScalarQueryParameter(str(k), "FLOAT64", None))
            elif isinstance(v, float):
                qp.append(bigquery.ScalarQueryParameter(str(k), "FLOAT64", v))
            elif isinstance(v, int):
                qp.append(bigquery.ScalarQueryParameter(str(k), "INT64", v))
            else:
                qp.append(bigquery.ScalarQueryParameter(str(k), "STRING", str(v)))
        return sql, qp
    # Sequence (positional parameters)
    if isinstance(params, (list, tuple)):
        parts = sql.split("?")
        new_sql = ""
        for i, part in enumerate(parts[:-1]):
            new_sql += part + f"@p{i}"
        new_sql += parts[-1]
        for i, v in enumerate(params):
            if isinstance(v, bool):
                qp.append(bigquery.ScalarQueryParameter(f"p{i}", "BOOL", v))
            elif isinstance(v, float):
                qp.append(bigquery.ScalarQueryParameter(f"p{i}", "FLOAT64", v))
            elif isinstance(v, int):
                qp.append(bigquery.ScalarQueryParameter(f"p{i}", "INT64", v))
            else:
                qp.append(bigquery.ScalarQueryParameter(f"p{i}", "STRING", None if v is None else str(v)))
        return new_sql, qp
    # Fallback: treat as string (single param) -> STRING
    qp.append(bigquery.ScalarQueryParameter("p0", "STRING", str(params)))
    return sql.replace("?", "@p0"), qp


def _bq_execute(sql: str, params: Any = None):
    """Execute a DML/DDL query against BigQuery and return the result iterator."""
    db = get_db()
    q, qp = _build_bq_query(sql, params)
    job_config = bigquery.QueryJobConfig(
        default_dataset=f"{cfg.bq_project}.{cfg.bq_dataset}",
        query_parameters=qp,
    )
    return db.query(q, job_config=job_config)


def _viability_local_perm(N: int, K: int, O: float, M: int, l: float, t: float, R: float, inc_self: bool, mult: float, f_fix: float | None) -> dict:
    # total lines P(N,K)
    C = 0
    if N and K and N >= K:
        ctmp = 1
        for i in range(K):
            ctmp *= (N - i)
        C = int(ctmp)
    M_adj = max(0, min(M, C)) if C > 0 else 0
    alpha = (M_adj / C) if C > 0 else 0.0
    S = M_adj * l
    S_inc = S if inc_self else 0.0
    # auto f-share (fix units): approximate others' stake on a single permutation as O/C
    # Your stake on a single permutation is l -> f_auto = l / (l + O/C) = (C*l) / (O + C*l)
    denom = (O + C * l)
    f_auto = float((C * l) / denom) if (C > 0 and denom > 0) else 0.0
    f_used = float(f_fix) if (f_fix is not None) else f_auto
    NetPool_now = mult * (((1.0 - t) * (O + S_inc)) + R)
    ExpReturn = alpha * f_used * NetPool_now
    ExpProfit = ExpReturn - S
    cover_all_stake = C * l
    cover_all_S_inc = cover_all_stake if inc_self else 0.0
    NetPool_all = mult * (((1.0 - t) * (O + cover_all_S_inc)) + R)
    ExpProfit_all = f_used * NetPool_all - cover_all_stake
    cover_all_pos = (ExpProfit_all > 0)
    denom2 = (f_used * mult * (1.0 - t))
    O_min = ((C * l) - (f_used * mult * (((1.0 - t) * cover_all_S_inc) + R))) / denom2 if denom2 > 0 else None
    # alpha min for +EV
    if C == 0 or l == 0 or f_used <= 0 or (1.0 - t) <= 0:
        alpha_min = None
    elif inc_self:
        num = (C * l) - (f_used * mult * (((1.0 - t) * O) + R))
        den = f_used * mult * (1.0 - t) * (C * l)
        alpha_min = max(0.0, min(1.0, num / den)) if den > 0 else None
    else:
        alpha_min = 0.0 if (f_used * mult * (((1.0 - t) * O) + R)) > (C * l) else None
    return {
        "total_lines": C,
        "lines_covered": M_adj,
        "coverage_frac": alpha,
        "stake_total": S,
        "net_pool_if_bet": NetPool_now,
        "f_share_used": f_used,
        "expected_return": ExpReturn,
        "expected_profit": ExpProfit,
        "is_positive_ev": (ExpProfit > 0),
        "cover_all_stake": cover_all_stake,
        "cover_all_expected_profit": ExpProfit_all,
        "cover_all_is_positive": cover_all_pos,
        "cover_all_o_min_break_even": O_min,
        "coverage_frac_min_positive": alpha_min,
    }

def _row_to_json_response(df_row_series):
    """Safely convert a pandas Series (row) to a JSON response."""
    row_dict = df_row_series.to_dict()
    # Handle numpy/pandas types that json.dumps doesn't like
    for k, v in row_dict.items():
        if pd.isna(v):
            row_dict[k] = None
    return app.response_class(json.dumps(row_dict), mimetype="application/json")


# This function is already in webapp.py, but including it here for context of its usage
def sql_df(*args, **kwargs) -> pd.DataFrame:
    """Runs a query against BigQuery and returns a pandas DataFrame.

    Backwards compatible signatures:
    - sql_df(sql: str, params: Optional[Sequence|Mapping] = None)
    - sql_df(conn_ignored, sql: str, params: Optional[Sequence|Mapping] = None)
    """
    if not _use_bq():
        raise RuntimeError("BigQuery is not configured. Set BQ_PROJECT and BQ_DATASET.")
    # Parse arguments (support legacy first arg = conn)
    if not args:
        raise TypeError("sql_df requires at least the SQL string")
    if isinstance(args[0], str):
        sql = args[0]
        params = kwargs.get("params")
    else:
        if len(args) < 2 or not isinstance(args[1], str):
            raise TypeError("sql_df(conn?, sql: str, params=...) expected")
        sql = args[1]
        params = kwargs.get("params") or (args[2] if len(args) > 2 else None)

    # Optional safety: enforce read-only queries from web layer
    enforce_readonly = kwargs.get("read_only", True)
    if enforce_readonly and not _sql_is_readonly(sql):
        raise PermissionError("sql_df only allows SELECT/WITH queries from the web layer.")

    cache_ttl = kwargs.get("cache_ttl")
    if cache_ttl is None:
        cache_ttl = max(0, int(cfg.web_sqldf_cache_ttl_s))

    q, qp = _build_bq_query(sql, params)
    # Cache by final SQL + original params signature
    ck = _sqldf_cache_key(q, params)
    if cache_ttl > 0:
        hit = _sqldf_cache_get(ck)
        if hit is not None:
            return hit

    job_config = bigquery.QueryJobConfig(
        default_dataset=f"{cfg.bq_project}.{cfg.bq_dataset}",
        query_parameters=qp,
    )
    db = get_db()
    it = db.query(q, job_config=job_config)
    # Prefer BQ Storage API if enabled; graceful fallback
    use_bqs = bool(cfg.bq_use_storage_api)
    try:
        df = it.to_dataframe(create_bqstorage_client=use_bqs)
    except Exception:
        df = it.to_dataframe(create_bqstorage_client=False)

    # Cache the full dataframe
    _sqldf_cache_set(ck, df, cache_ttl)
    return df

@app.template_filter('datetime')
def _fmt_datetime(ts: float | int | str):
    try:
        import datetime as _dt
        v = float(ts)
        return _dt.datetime.utcfromtimestamp(v).strftime('%Y-%m-%d %H:%M')
    except Exception:
        try:
            return str(ts)
        except Exception:
            return ''

@app.template_filter('f0')
def _fmt_f0(v):
    """Format a value as 0 decimal float; safe for Decimal/str/None."""
    try:
        return f"{float(v):.0f}"
    except Exception:
        return "0"

@app.template_filter('f2')
def _fmt_f2(v):
    """Format a value as 2 decimal float; safe for Decimal/str/None."""
    try:
        return f"{float(v):.2f}"
    except Exception:
        return "0.00"

@app.template_filter('pct1')
def _fmt_pct1(v):
    """Format 0-1 (or 0-100) as percentage with 1 decimal place."""
    try:
        x = float(v)
        if x > 1.0:
            x = x / 100.0
        return f"{x*100.0:.1f}%"
    except Exception:
        return "—"

@app.route("/")
def index():
    """Simplified dashboard with quick links and bank widget."""
    from datetime import datetime, timedelta, timezone

    # Bankroll placeholder sourced from config
    bankroll = cfg.paper_starting_bankroll

    # UI Improvement: Show all upcoming events in the next 24 hours, not just horse racing in the next 60 mins.
    now = datetime.now(timezone.utc)
    start_iso = now.isoformat(timespec='seconds').replace('+00:00', 'Z')
    end_iso = (now + timedelta(hours=24)).isoformat(timespec='seconds').replace('+00:00', 'Z')

    ev_sql = (
        "SELECT event_id, name, venue, country, start_iso, sport, status "
        "FROM `autobet-470818.autobet.tote_events` WHERE start_iso BETWEEN @start AND @end "
        "ORDER BY start_iso ASC LIMIT 100"
    )
    evs = sql_df(ev_sql, params={"start": start_iso, "end": end_iso})

    # Upcoming Superfecta (prefer 60m GB view with breakeven); graceful fallback if missing.
    try:
        sfs = sql_df(
            "SELECT product_id, event_id, event_name, venue, country, start_iso, status, currency, COALESCE(total_net,0.0) AS total_net " +
            "FROM `autobet-470818.autobet.vw_gb_open_superfecta_next60_be` ORDER BY start_iso LIMIT 20",
            cache_ttl=0,
        )
    except Exception:
        # Fallback: next 60 minutes using latest totals view
        sf_fallback = (
            "SELECT p.product_id, p.event_id, p.event_name, COALESCE(e.venue,p.venue) AS venue, "
            "UPPER(COALESCE(e.country,p.currency)) AS country, p.start_iso, COALESCE(p.status,'') AS status, p.currency, COALESCE(p.total_net,0.0) AS total_net "
            "FROM `autobet-470818.autobet.vw_products_latest_totals` p LEFT JOIN `autobet-470818.autobet.tote_events` e USING(event_id) "
            "WHERE UPPER(p.bet_type)='SUPERFECTA' "
            "AND TIMESTAMP(p.start_iso) BETWEEN CURRENT_TIMESTAMP() AND TIMESTAMP_ADD(CURRENT_TIMESTAMP(), INTERVAL 60 MINUTE) "
            "AND UPPER(COALESCE(e.country,p.currency))='GB' "
            "ORDER BY p.start_iso ASC LIMIT 20"
        )
        sfs = sql_df(sf_fallback, cache_ttl=10)

    return render_template(
        "index.html",
        balance=round(bankroll, 2),
        now_next=(evs.to_dict("records") if not evs.empty else []),
        now_next_sf=(sfs.to_dict("records") if not sfs.empty else []),
    )

# --- Schema helper routes (for Tote GraphQL docs/devtools) ---
def _schema_path() -> str:
    return str(Path(__file__).resolve().parent.parent / 'docs' / 'tote_schema.graphqls')

def _sdl_to_html(sdl: str) -> str:
    # Minimal pre block; avoid heavy formatting client-side
    try:
        return f"<pre style='white-space:pre-wrap; font-family:monospace;'>{sdl.replace('<','&lt;').replace('>','&gt;')}</pre>"
    except Exception:
        return "<pre>(error rendering SDL)</pre>"

def _write_sdl(sdl: str) -> None:
    p = _schema_path()
    Path(p).parent.mkdir(parents=True, exist_ok=True)
    with open(p, 'w', encoding='utf-8') as f:
        f.write(sdl)

@app.route("/tote/schema")
def tote_schema_page():
    sdl = None; err = None
    try:
        p = _schema_path()
        if os.path.exists(p):
            with open(p, 'r', encoding='utf-8') as f:
                sdl = f.read()
    except Exception as e:
        err = str(e)
    sdl_html = _sdl_to_html(sdl) if sdl else None
    # Basic index of helper links
    index = [
        ("Download SDL", url_for('tote_schema_download')),
        ("Refresh SDL", url_for('tote_schema_refresh')),
        ("Probe Products", url_for('tote_schema_probe')),
        ("Example Queries", url_for('tote_schema_queries')),
    ]
    return render_template("tote_schema.html", sdl_html=sdl_html, index=index, error=err)

@app.route("/tote/schema/download")
def tote_schema_download():
    p = _schema_path()
    if not os.path.exists(p):
        flash("Schema file not found. Use Refresh to fetch from API.", "error")
        return redirect(url_for('tote_schema_page'))
    return send_file(p, as_attachment=True, download_name="tote_schema.graphqls")

@app.route("/tote/schema/refresh")
def tote_schema_refresh():
    try:
        from .providers.tote_api import ToteClient
        client = ToteClient()
        sdl = client.graphql_sdl()
        _write_sdl(sdl)
        flash("Schema refreshed from API.", "success")
    except Exception as e:
        flash(f"Refresh failed: {e}", "error")
    return redirect(url_for('tote_schema_page'))

@app.route("/tote/schema/probe")
def tote_schema_probe():
    from flask import Response
    try:
        from .providers.tote_api import ToteClient
        from .ingest.tote_products import PRODUCTS_QUERY
        client = ToteClient()
        data = client.graphql(PRODUCTS_QUERY, {"first": 1, "status": "OPEN"})
        import json as _json
        txt = _json.dumps(data, indent=2)[:100000]
        return Response(txt, mimetype="application/json")
    except Exception as e:
        import json as _json
        return Response(_json.dumps({"error": str(e)}), mimetype="application/json", status=500)

@app.route("/tote/schema/queries")
def tote_schema_queries():
    p = os.path.abspath(os.path.join(os.path.dirname(__file__), '..', 'docs', 'tote_queries.graphql'))
    if os.path.exists(p):
        return send_file(p, as_attachment=True, download_name="tote_queries.graphql")
    flash("Example queries not found.", "error")
    return redirect(url_for('tote_schema_page'))

@app.route("/tote/params", methods=["POST"])
def tote_params_update():
    """Update BigQuery tote_params with a new defaults row.

    Fields: t, f, stake_per_line, R, model_id, ts_ms, default_top_n, target_coverage
    """
    if not _use_bq():
        flash("BigQuery not configured for web. Set WEB_USE_BIGQUERY=1 and BQ_* envs.", "error")
        return redirect(request.referrer or url_for('tote_viability_page'))
    # Parse form values (allow blanks -> NULL)
    def fnum(name):
        v = request.form.get(name)
        if v is None or v == "":
            return None
        try:
            return float(v)
        except Exception:
            return None
    def inum(name):
        v = request.form.get(name)
        if v is None or v == "":
            return None
        try:
            return int(v)
        except Exception:
            return None
    t = fnum("t")
    f = fnum("f")
    stake_per_line = fnum("stake_per_line")
    R = fnum("R")
    model_id = (request.form.get("model_id") or None)
    ts_ms = inum("ts_ms")
    default_top_n = inum("top_n")
    target_coverage = fnum("coverage")
    # Build INSERT (latest row will be selected by views)
    sql = (
        "INSERT INTO `" + f"{cfg.bq_project}.{cfg.bq_dataset}" + 
        ".tote_params`(t,f,stake_per_line,R,model_id,ts_ms,default_top_n,target_coverage) VALUES (?,?,?,?,?,?,?,?)"
    )
    try:
        _ = _bq_execute(sql, params=(t, f, stake_per_line, R, model_id, ts_ms, default_top_n, target_coverage))
        flash("Saved BigQuery tote_params defaults.", "success")
    except Exception as e:
        flash(f"Failed to save tote_params: {e}", "error")
    return redirect(request.referrer or url_for('tote_viability_page'))

@app.route("/tote-events")
def tote_events_page():
    """List Tote events with filters and pagination."""
    country = (request.args.get("country") or "").strip().upper()
    sport = (request.args.get("sport") or "").strip()
    venue = (request.args.get("venue") or "").strip()
    name = (request.args.get("name") or "").strip()
    date_from = (request.args.get("from") or "").strip()
    date_to = (request.args.get("to") or "").strip()
    limit = max(1, int(request.args.get("limit", "200") or 200))
    page = max(1, int(request.args.get("page", "1") or 1))
    offset = (page - 1) * limit
    where = []
    params: list[object] = []
    if country:
        where.append("UPPER(country)=?"); params.append(country)
    if sport:
        where.append("sport=?"); params.append(sport)
    if venue:
        where.append("UPPER(venue) LIKE UPPER(?)"); params.append(f"%{venue}%")
    if name:
        where.append("UPPER(name) LIKE UPPER(?)"); params.append(f"%{name.upper()}%")
    if date_from:
        where.append("SUBSTR(start_iso,1,10) >= ?"); params.append(date_from)
    if date_to:
        where.append("SUBSTR(start_iso,1,10) <= ?"); params.append(date_to)
    base_sql = ( # noqa
        "SELECT event_id, name, venue, country, start_iso, sport, status, competitors_json, home, away "
        "FROM `autobet-470818.autobet.tote_events`"
    )
    count_sql = base_sql.replace("SELECT event_id, name, venue, country, start_iso, sport, status, competitors_json, home, away", "SELECT COUNT(1) AS c")
    if where:
        base_sql += " WHERE " + " AND ".join(where)
        count_sql += " WHERE " + " AND ".join(where)
    # Sort by most recent first by default, unless a 'from' date is given to see upcoming.
    order_by = " ORDER BY start_iso DESC"
    if date_from:
        order_by = " ORDER BY start_iso ASC"
    base_sql += order_by + " LIMIT ? OFFSET ?"
    params_paged = list(params) + [limit, offset]
    # Performance: Simplified total count query.
    # Bypass cache for paged results to avoid any unexpected truncation/staleness
    df = sql_df(base_sql, params=tuple(params_paged), cache_ttl=0)
    total = int(sql_df(count_sql, params=tuple(params), cache_ttl=0).iloc[0]["c"])
    countries_df = sql_df("SELECT DISTINCT country FROM `autobet-470818.autobet.tote_events` WHERE country IS NOT NULL AND country<>'' ORDER BY country")
    sports_df = sql_df("SELECT DISTINCT sport FROM `autobet-470818.autobet.tote_events` WHERE sport IS NOT NULL AND sport<>'' ORDER BY sport")
    venues_df = sql_df("SELECT DISTINCT venue FROM `autobet-470818.autobet.tote_events` WHERE venue IS NOT NULL AND venue<>'' ORDER BY venue")
    events = df.to_dict("records") if not df.empty else []
    for ev in events:
        comps = []
        try: # noqa
            arr = json.loads(ev.get("competitors_json") or "[]")
            comps = [c.get("name") for c in arr if isinstance(c, dict) and c.get("name")]
        except Exception:
            comps = []
        ev["competitors"] = ", ".join(comps)
    return render_template(
        "tote_events.html",
        events=events,
        filters={
            "country": country or "",
            "sport": sport or "",
            "venue": venue or "",
            "name": name or "",
            "date_from": date_from or "",
            "date_to": date_to or "",
            "limit": limit,
            "page": page,
            "total": total,
        },
        country_options=(countries_df['country'].tolist() if not countries_df.empty else []),
        sport_options=(sports_df['sport'].tolist() if not sports_df.empty else []),
        venue_options=(venues_df['venue'].tolist() if not venues_df.empty else []),
    )

@app.route("/tote-superfecta", methods=["GET","POST"])
def tote_superfecta_page():
    """List SUPERFECTA products with filters, upcoming widget, and audit helpers."""
    if request.method == "POST":
        flash("Paper betting is disabled. Use Audit placement.", "error")
    # UI Improvement: Default country to GB and add a venue filter.
    country = (request.args.get("country") or os.getenv("DEFAULT_COUNTRY", "GB")).strip().upper()
    venue = (request.args.get("venue") or "").strip()
    # Default to OPEN status unless explicitly filtered to something else.
    status = (request.args.get("status") or "OPEN").strip().upper()
    date_from = request.args.get("from") or _today_iso()
    date_to = request.args.get("to") or _today_iso()
    limit = int(request.args.get("limit", "200") or 200)
    upcoming_flag = (request.args.get("upcoming") or "").lower() in ("1","true","yes","on")

    where = ["UPPER(p.bet_type)='SUPERFECTA'"]
    params: list[object] = []
    if country:
        where.append("(UPPER(e.country)=? OR UPPER(p.currency)=?)"); params.extend([country, country])
    if venue:
        where.append("UPPER(COALESCE(e.venue, p.venue)) LIKE UPPER(?)"); params.append(f"%{venue}%")
    if status:
        where.append("UPPER(COALESCE(p.status,'')) = ?"); params.append(status)
    if date_from:
        where.append("substr(p.start_iso,1,10) >= ?"); params.append(date_from)
    if date_to:
        where.append("substr(p.start_iso,1,10) <= ?"); params.append(date_to)
    if upcoming_flag:
        from datetime import datetime, timezone
        now_iso = datetime.now(timezone.utc).isoformat(timespec='seconds').replace('+00:00','Z')
        where.append("p.start_iso >= ?"); params.append(now_iso)

    sql = (
        "SELECT p.product_id, p.event_id, p.event_name, COALESCE(e.venue, p.venue) AS venue, e.country, p.start_iso, "
        "COALESCE(p.status,'') AS status, p.currency, p.total_gross, p.total_net, p.rollover, "
        # UI Improvement: The product_id column can be de-emphasized in the template in favor of more user-friendly info.
        "(SELECT COUNT(1) FROM `autobet-470818.autobet.tote_product_selections` s WHERE s.product_id = p.product_id) AS n_runners "
        "FROM `autobet-470818.autobet.vw_products_latest_totals` p LEFT JOIN `autobet-470818.autobet.tote_events` e USING(event_id) "
    )
    if where:
        sql += " WHERE " + " AND ".join(where)
    sql += " ORDER BY p.start_iso ASC LIMIT ?"; params.append(limit)
    try:
        df = sql_df(sql, params=tuple(params))
    except Exception:
        # Fallback to raw tote_products if view not present
        sql2 = sql.replace("FROM `autobet-470818.autobet.vw_products_latest_totals` p", "FROM `autobet-470818.autobet.tote_products` p")
        df = sql_df(sql2, params=tuple(params))

    # Options for filters
    cdf = sql_df("SELECT DISTINCT country FROM `autobet-470818.autobet.tote_events` WHERE country IS NOT NULL AND country<>'' ORDER BY country")
    # UI Improvement: Dynamic venue options based on other filters for a better user experience.
    vdf_sql = "SELECT DISTINCT COALESCE(e.venue, p.venue) AS venue FROM `autobet-470818.autobet.tote_products` p LEFT JOIN `autobet-470818.autobet.tote_events` e USING(event_id) WHERE UPPER(p.bet_type)='SUPERFECTA' AND COALESCE(e.venue, p.venue) IS NOT NULL AND COALESCE(e.venue, p.venue) <> ''"
    vdf_params: list[object] = []
    if country:
        vdf_sql += " AND (UPPER(e.country)=? OR UPPER(p.currency)=?)"
        vdf_params.extend([country, country])
    if date_from and date_to:
        vdf_sql += " AND substr(p.start_iso,1,10) BETWEEN ? AND ?"
        vdf_params.extend([date_from, date_to])
    vdf_sql += " ORDER BY venue"
    vdf = sql_df(vdf_sql, params=tuple(vdf_params))
    sdf = sql_df("SELECT DISTINCT COALESCE(status,'') AS status FROM tote_products WHERE bet_type='SUPERFECTA' ORDER BY 1")

    # Optional upcoming 60m (GB) from BigQuery
    upcoming = []
    try:
        udf = sql_df("SELECT product_id, event_id, event_name, venue, country, start_iso, status, currency, n_competitors, combos, S, O_min, roi_current, viable_now FROM vw_gb_open_superfecta_next60_be ORDER BY start_iso")
        if not udf.empty:
            upcoming = udf.to_dict("records")
    except Exception: # The view might not exist, fail gracefully
        upcoming = []

    products = df.to_dict("records") if not df.empty else []
    return render_template(
        "tote_superfecta.html",
        products=products,
        filters={
            "country": country,
            "venue": venue,
            "status": status,
            "from": date_from,
            "to": date_to,
            "limit": limit,
            "upcoming": upcoming_flag,
        },
        venue_options=(vdf['venue'].tolist() if not vdf.empty else []),
        country_options=(cdf['country'].tolist() if not cdf.empty else ['GB']),
        status_options=(sdf['status'].tolist() if not sdf.empty else ['OPEN','CLOSED']),
        upcoming=(upcoming or []),
    )

@app.route("/api/admin/refresh_product_status", methods=["GET","POST"])
def api_admin_refresh_product_status():
    """Backfill product selling status from Tote API into BigQuery.

    - If `event_id` is provided (form/query/json), refresh only that event.
    - Else refresh by `date` (YYYY-MM-DD, default today UTC) using the paginated
      products(date:) query.

    This writes rows into `tote_product_status_log` via the sink, which mirrors the
    latest status onto `tote_products.status` used by the UI/views.
    """
    try:
        payload = request.get_json(silent=True) or {}
    except Exception:
        payload = {}
    date_str = (payload.get("date") or request.values.get("date") or _today_iso()).strip()
    event_id = (payload.get("event_id") or request.values.get("event_id") or "").strip()
    first = int(payload.get("first") or request.values.get("first") or 500)

    try:
        from .providers.tote_api import ToteClient
        client = ToteClient()
    except Exception as e:
        return app.response_class(json.dumps({"ok": False, "error": f"ToteClient init failed: {e}"}), mimetype="application/json", status=500)

    import time as _t
    ts_ms = int(_t.time() * 1000)
    rows: list[dict] = []

    try:
        if event_id:
            q = (
                "query GetEvent($id: String){\n"
                "  event(id:$id){ products{ nodes{ id ... on BettingProduct { selling{ status } } } } }\n"
                "}"
            )
            data = client.graphql(q, {"id": event_id})
            nodes = (((data.get("event") or {}).get("products") or {}).get("nodes")) or []
            for n in nodes:
                pid = n.get("id"); st = (((n.get("selling") or {}).get("status")) or "")
                if pid and st:
                    rows.append({"product_id": str(pid), "ts_ms": ts_ms, "status": str(st)})
        else:
            q = (
                "query GetProducts($date: Date, $first: Int, $after: String){\n"
                "  products(date:$date, first:$first, after:$after){ pageInfo{ hasNextPage endCursor }\n"
                "    nodes{ id ... on BettingProduct { selling{ status } } } }\n"
                "}"
            )
            after = None
            while True:
                vars = {"date": date_str, "first": int(first)}
                if after:
                    vars["after"] = after
                data = client.graphql(q, vars)
                prod = (data.get("products") or {})
                nodes = (prod.get("nodes") or [])
                for n in nodes:
                    pid = n.get("id"); st = (((n.get("selling") or {}).get("status")) or "")
                    if pid and st:
                        rows.append({"product_id": str(pid), "ts_ms": ts_ms, "status": str(st)})
                pi = (prod.get("pageInfo") or {})
                if pi.get("hasNextPage") and pi.get("endCursor"):
                    after = pi.get("endCursor"); continue
                break
    except Exception as e:
        return app.response_class(json.dumps({"ok": False, "error": f"Tote API error: {e}"}), mimetype="application/json", status=502)

    if not rows:
        return app.response_class(json.dumps({"ok": True, "updated": 0}), mimetype="application/json")
    try:
        db = get_db()
        db.upsert_tote_product_status_log(rows)
        return app.response_class(json.dumps({"ok": True, "updated": len(rows), "date": date_str or None, "event_id": event_id or None}), mimetype="application/json")
    except Exception as e:
        return app.response_class(json.dumps({"ok": False, "error": f"BQ upsert failed: {e}"}), mimetype="application/json", status=500)

def create_app():
    """Factory for Flask app; also starts background subscribers if configured."""
    try:
        _maybe_start_pool_thread()
    except Exception:
        pass
    try:
        _maybe_start_bq_exporter()
    except Exception:
        pass
    return app

# Removed legacy fixtures/suggestions pages

@app.route("/bets", methods=["GET", "POST"])
def bets_page():
    """Paper betting UI disabled."""
    flash("Paper betting is disabled in this UI.", "error")
    return redirect(url_for("index"))

@app.route("/tote-pools")
def tote_pools_page():
    # Filters similar to Superfecta/Calculators for consistent UX
    bet_type = (request.values.get("bet_type") or "").strip().upper()
    country = (request.values.get("country") or "").strip().upper()
    status = (request.values.get("status") or "").strip().upper()
    venue = (request.values.get("venue") or "").strip()
    date_filter = (request.values.get("date") or _today_iso()).strip()

    limit = int(request.values.get("limit", "500") or 500)
    page = max(1, int(request.values.get("page", "1") or 1))
    offset = (page - 1) * limit

    # Performance/UI Improvement: Major refactor of this view.
    # - The main query now joins dividend counts and race conditions to avoid slow Python-side lookups.
    # - Filtering logic is cleaned up.
    # - Venue filter options are now dynamic based on selected date and country. # noqa
    base_sql = ( # noqa
        "SELECT p.product_id, UPPER(p.bet_type) AS bet_type, COALESCE(p.status,'') AS status, "
        "COALESCE(e.venue, p.venue) AS venue, UPPER(COALESCE(e.country,p.currency)) AS country, p.start_iso, "
        "p.currency, "
        "COALESCE(SAFE_CAST(p.total_gross AS FLOAT64), 0.0) AS total_gross, "
        "COALESCE(SAFE_CAST(p.total_net AS FLOAT64), 0.0) AS total_net, "
        "COALESCE(SAFE_CAST(p.rollover AS FLOAT64), 0.0) AS rollover, "
        "COALESCE(SAFE_CAST(p.deduction_rate AS FLOAT64), 0.0) AS deduction_rate, "
        "p.event_id, COALESCE(e.name, p.event_name) AS event_name, "
        "divs.c AS dividend_count, " +
        "rc.going, rc.weather_temp_c, rc.weather_wind_kph, rc.weather_precip_mm " +
        "FROM `autobet-470818.autobet.vw_products_latest_totals` p " +
        "LEFT JOIN `autobet-470818.autobet.tote_events` e USING(event_id) " +
        "LEFT JOIN (SELECT product_id, COUNT(1) AS c FROM `autobet-470818.autobet.tote_product_dividends` GROUP BY product_id) divs ON divs.product_id = p.product_id " +
        "LEFT JOIN `autobet-470818.autobet.race_conditions` rc ON rc.event_id = p.event_id "
    )
    where = ["COALESCE(p.status,'') <> ''"]
    params: list[object] = []
    if bet_type: # noqa
        where.append("UPPER(p.bet_type)=?"); params.append(bet_type)
    if country: # noqa
        where.append("UPPER(COALESCE(e.country,p.currency))=?"); params.append(country)
    if status: # noqa
        where.append("UPPER(COALESCE(p.status,''))=?"); params.append(status)
    if venue: # noqa
        where.append("UPPER(COALESCE(e.venue,p.venue)) LIKE UPPER(?)"); params.append(f"%{venue}%")
    if date_filter:
        where.append("SUBSTR(p.start_iso,1,10)=?"); params.append(date_filter)

    filtered_sql = base_sql + " WHERE " + " AND ".join(where)

    # Total count
    count_sql = "SELECT COUNT(1) AS c FROM (" + filtered_sql + ") AS sub"
    total = int(sql_df(count_sql, params=tuple(params)).iloc[0]["c"])

    # Page slice, ascending (earliest at top)
    paged_sql = filtered_sql + " ORDER BY p.start_iso ASC LIMIT ? OFFSET ?"
    paged_params = list(params) + [limit, offset]
    df = sql_df(paged_sql, params=tuple(paged_params))

    # Options for filters # noqa
    types_df = sql_df("SELECT DISTINCT TRIM(UPPER(bet_type)) AS bet_type FROM `autobet-470818.autobet.tote_products` WHERE bet_type IS NOT NULL AND TRIM(bet_type) <> '' ORDER BY bet_type")
    curr_df = sql_df("SELECT DISTINCT UPPER(COALESCE(e.country,p.currency)) AS country FROM `autobet-470818.autobet.tote_products` p LEFT JOIN `autobet-470818.autobet.tote_events` e USING(event_id) WHERE COALESCE(e.country,p.currency) IS NOT NULL AND COALESCE(e.country,p.currency) <> '' ORDER BY country")
    venues_df_sql = (
        "SELECT DISTINCT COALESCE(e.venue,p.venue) AS venue FROM `autobet-470818.autobet.tote_products` p LEFT JOIN `autobet-470818.autobet.tote_events` e USING(event_id) "
        "WHERE COALESCE(p.status,'') <> '' AND COALESCE(e.venue,p.venue) IS NOT NULL AND COALESCE(e.venue,p.venue)<>''"
    )
    venues_df_params: list[object] = []
    if country:
        venues_df_sql += " AND UPPER(COALESCE(e.country,p.currency))=?"
        venues_df_params.append(country)
    if date_filter:
        venues_df_sql += " AND SUBSTR(p.start_iso,1,10)=?"
        venues_df_params.append(date_filter)
    venues_df_sql += " ORDER BY venue"
    venues_df = sql_df(venues_df_sql, params=tuple(venues_df_params))

    # Group totals per bet type (respecting filters except pagination) # noqa
    gt_sql = "SELECT UPPER(bet_type) AS bet_type, COUNT(1) AS n, SUM(total_net) AS sum_net FROM (" + filtered_sql + ") AS sub GROUP BY bet_type ORDER BY bet_type"
    gt = sql_df(gt_sql, params=tuple(params))

    prods = df.to_dict("records") if not df.empty else []
    # Aggregate totals before formatting values for display
    total_net = sum(float(p.get('total_net') or 0.0) for p in prods)
    for p in prods: # noqa
        p["dividend_count"] = int(p.get("dividend_count") or 0)
        # Guard against bad data for deduction_rate (should be a fraction)
        if p.get("deduction_rate") and p.get("deduction_rate") > 1.0:
            p["deduction_rate"] /= 100.0
        # Attach conditions badge
        t = p.get("weather_temp_c"); w = p.get("weather_wind_kph"); pr = p.get("weather_precip_mm")
        if pd.notnull(t) or pd.notnull(w) or pd.notnull(pr):
            p["weather_badge"] = f"{'' if pd.isnull(t) else int(round(t))}°C {'' if pd.isnull(w) else int(round(w))}kph {'' if pd.isnull(pr) else pr:.1f}mm"
        else:
            p["weather_badge"] = None
        # Do not pre-format numeric fields; templates handle formatting.
    group_totals = gt.to_dict("records") if not gt.empty else []
    return render_template( # noqa: E501
        "tote_pools.html",
        products=prods,
        totals={"total_net": total_net, "count": len(prods), "total": int(total), "page": page, "limit": limit},
        # Note for template: To "hold" filters from other pages, links to this page
        # must include the query parameters, e.g., <a href="{{ url_for('tote_pools_page', country=current_country) }}">
        group_totals=group_totals,
        filters={
            "bet_type": bet_type or "",
            "country": country or "",
            "status": status or "",
            "venue": venue or "",
            "date": date_filter or "",
            "limit": limit,
            "page": page,
        },
        bet_type_options=(types_df['bet_type'].tolist() if not types_df.empty else []),
        country_options=(curr_df['country'].tolist() if not curr_df.empty else []),
        venue_options=(venues_df['venue'].tolist() if not venues_df.empty else []),
    )

@app.route("/tote-pools/summary")
def tote_pools_summary_page():
    """Aggregated view of pools by bet_type, status, and country with basic stats."""
    by_type = sql_df("SELECT UPPER(bet_type) AS bet_type, COUNT(1) AS n FROM `autobet-470818.autobet.tote_products` GROUP BY 1 ORDER BY n DESC")
    by_status = sql_df("SELECT COALESCE(status,'') AS status, COUNT(1) AS n FROM `autobet-470818.autobet.tote_products` GROUP BY 1 ORDER BY n DESC")
    by_country = sql_df("SELECT COALESCE(currency,'') AS country, COUNT(1) AS n, ROUND(AVG(total_net),2) AS avg_total_net, ROUND(MAX(total_net),2) AS max_total_net FROM `autobet-470818.autobet.tote_products` GROUP BY 1 ORDER BY n DESC")
    recent_sql = (
        "SELECT UPPER(bet_type) AS bet_type, COUNT(1) AS n, ROUND(AVG(total_net),2) AS avg_total_net, "
        "APPROX_QUANTILES(total_net, 5)[SAFE_OFFSET(2)] AS p50, "
        "APPROX_QUANTILES(total_net, 5)[SAFE_OFFSET(4)] AS p90 "
        "FROM `autobet-470818.autobet.tote_products` "
        "WHERE DATE(SUBSTR(start_iso,1,10)) >= DATE_SUB(CURRENT_DATE(), INTERVAL 7 DAY) "
        "GROUP BY 1 ORDER BY n DESC"
    )
    recent = sql_df(recent_sql)
    return render_template(
        "tote_pools_summary.html",
        by_type=(by_type.to_dict("records") if not by_type.empty else []),
        by_status=(by_status.to_dict("records") if not by_status.empty else []),
        by_country=(by_country.to_dict("records") if not by_country.empty else []),
        recent=(recent.to_dict("records") if not recent.empty else []),
    )

@app.route("/tote/calculators", methods=["GET", "POST"])
def tote_calculators_page():
    """
    Combined page for bet building (Plackett-Luce weighting from probable odds)
    and financial viability analysis (EV calculation from pool size). This page
    is designed to be the primary tool for analyzing a race, showing runners,
    probable odds, pool size, and the results of both weighting and viability models.
    """
    # --- Refresh Logic ---
    # Optional refresh of products (OPEN) to update units (BQ-only)
    if request.method == "POST" and (request.form.get("refresh") == "1"):
        try:
            from .providers.tote_api import ToteClient
            from .ingest.tote_products import ingest_products
            from .db import get_db
            ds = _today_iso()
            client = ToteClient()
            sink = get_db()
            # Refresh selected bet type (default SUPERFECTA)
            sel_bt = (request.values.get("bet_type") or "SUPERFECTA").strip().upper()
            ingest_products(sink, client, date_iso=ds, status="OPEN", first=400, bet_types=[sel_bt])
            flash("Refreshed products and selection units from Tote API.", "success")
        except Exception as e:
            flash(f"Refresh failed: {e}", "error")

    # --- Filters & Parameters ---
    country = (request.values.get("country") or os.getenv("DEFAULT_COUNTRY", "GB")).strip().upper()
    venue = (request.values.get("venue") or "").strip()
    date_filter = (request.values.get("date") or _today_iso()).strip()
    product_id = (request.values.get("product_id") or "").strip()
    bet_type = (request.values.get("bet_type") or "SUPERFECTA").strip().upper()

    # Weighting model parameters
    try:
        req_top_n = int(request.values.get("top_n", "7") or 7)
    except Exception:
        req_top_n = 7
    coverage = max(0.0, min(1.0, float(request.values.get("coverage", "0.6") or 0.6)))

    # Viability model parameters
    stake_per_line = float(request.values.get("stake_per_line", "0.10") or 0.10)
    take_rate_in = request.values.get("takeout")
    net_rollover_in = request.values.get("rollover")
    inc_self = (request.values.get("inc", "1").lower() in ("1","true","yes","on"))
    div_mult = float(request.values.get("mult", "1.0") or 1.0)
    f_fix_in = request.values.get("f_share_override")
    f_fix = float(f_fix_in) if f_fix_in is not None and f_fix_in != '' else None
    f_share = f_fix  # Use override for f_share if provided

    # Map bet type to permutation K and clamp top_n
    k_map = {"WIN": 1, "EXACTA": 2, "TRIFECTA": 3, "SUPERFECTA": 4, "SWINGER": 2}
    k_perm = int(k_map.get(bet_type, 4))
    top_n = max(k_perm, min(10, req_top_n))

    # --- Filter Options ---
    countries_df = sql_df("SELECT DISTINCT country FROM `autobet-470818.autobet.tote_events` WHERE country IS NOT NULL AND country<>'' ORDER BY country")
    # UI Improvement: Dynamic venue/course options based on other active filters.
    venues_df_sql = (
        "SELECT DISTINCT COALESCE(e.venue,p.venue) AS venue FROM `autobet-470818.autobet.tote_products` p LEFT JOIN `autobet-470818.autobet.tote_events` e USING(event_id) "
        "WHERE UPPER(p.bet_type)=? AND COALESCE(p.status,'') <> '' AND COALESCE(e.venue,p.venue) IS NOT NULL AND COALESCE(e.venue,p.venue)<>''"
    )
    venues_df_params: list[object] = [bet_type]
    if country:
        venues_df_sql += " AND (UPPER(e.country)=? OR UPPER(p.currency)=?)"
        venues_df_params.append(country)
        venues_df_params.append(country)
    if date_filter:
        venues_df_sql += " AND substr(p.start_iso,1,10) = ?"
        venues_df_params.append(date_filter)
    venues_df_sql += " ORDER BY venue"
    venues_df = sql_df(venues_df_sql, params=tuple(venues_df_params))

    # --- Product List ---
    opts_sql = """
        SELECT
          p.product_id, p.event_id, p.event_name, COALESCE(e.venue, p.venue) AS venue,
          p.start_iso, p.currency, p.total_gross, p.total_net, COALESCE(p.status,'') AS status,
          (SELECT COUNT(1) FROM `autobet-470818.autobet.tote_product_selections` s WHERE s.product_id = p.product_id) AS n_runners
        FROM `autobet-470818.autobet.vw_products_latest_totals` p
        LEFT JOIN `autobet-470818.autobet.tote_events` e USING(event_id)
        WHERE UPPER(p.bet_type)=@bt
    """
    opts_params = {"bt": bet_type}
    if country:
        opts_sql += " AND (UPPER(e.country)=@c OR UPPER(p.currency)=@c)"; opts_params["c"] = country
    if venue:
        opts_sql += " AND UPPER(COALESCE(e.venue, p.venue)) = @v"; opts_params["v"] = venue
    if date_filter:
        opts_sql += " AND SUBSTR(p.start_iso, 1, 10) = @d"; opts_params["d"] = date_filter
    opts_sql += " ORDER BY p.start_iso ASC LIMIT 400"
    opts = sql_df(opts_sql, params=opts_params)

    # --- Main Calculation Logic ---
    prod = None
    runners = []
    # Weighting model outputs
    top_lines = []
    total_lines = 0
    cum_p = 0.0
    efficiency = None
    # Viability model outputs
    viab = None
    grid = []

    if product_id:
        # 1. Fetch product, runners, probable odds, and pool size
        prod_df = sql_df("SELECT * FROM `autobet-470818.autobet.tote_products` WHERE product_id=?", params=(product_id,))
        if not prod_df.empty:
            prod = prod_df.iloc[0].to_dict()

        # Define t_val for breakeven calculation, using product's deduction_rate as default
        t_default = float(prod.get("deduction_rate") or 0.30) if prod else 0.30
        t_val = float(take_rate_in) if take_rate_in not in (None, "") else t_default
        # Define R_val for breakeven calculation
        R_val = float(net_rollover_in) if net_rollover_in not in (None, "") else (float(prod.get("rollover") or 0.0) if prod else 0.0)

        df_sel = sql_df((
            "SELECT selection_id, competitor, number, total_units FROM `autobet-470818.autobet.tote_product_selections` WHERE product_id=? AND leg_index=1 ORDER BY number"
        ), params=(product_id,))
        have_units = (not df_sel.empty) and df_sel["total_units"].notnull().any()
        if have_units:
            # Compute probable odds shares from selection units
            df_sel["total_units"] = df_sel["total_units"].fillna(0.0)
            s = float(df_sel["total_units"].sum()) or 0.0
            if s > 0:
                df_sel["pct_units"] = df_sel["total_units"] / s
                df_sel["prob_odds"] = 1 / df_sel["pct_units"]
            else:
                df_sel["pct_units"] = 0.0
                df_sel["prob_odds"] = None
            runners = df_sel.to_dict("records")
        elif _use_bq():
            # Fallback to BigQuery probable odds view if units are not present locally
            try:
                # First try by the same product_id (works if WIN product ids are identical)
                bq_probs = sql_df(
                    "SELECT CAST(cloth_number AS INT64) AS number, CAST(decimal_odds AS FLOAT64) AS decimal_odds FROM `autobet-470818.autobet.vw_tote_probable_odds` WHERE product_id = ?",
                    params=(product_id,)
                )
                # If empty, map via event_id to the WIN product for the same event
                if (bq_probs.empty) and prod and prod.get('event_id'):
                    bq_probs = sql_df(
                        "SELECT CAST(o.cloth_number AS INT64) AS number, CAST(o.decimal_odds AS FLOAT64) AS decimal_odds "
                        "FROM `autobet-470818.autobet.vw_tote_probable_odds` o JOIN `autobet-470818.autobet.tote_products` p ON p.product_id = o.product_id "
                        "WHERE p.event_id = ? AND UPPER(p.bet_type)='WIN'",
                        params=(prod.get('event_id'),)
                    )
                if not bq_probs.empty:
                    # Compute strengths and normalized shares
                    bq_probs = bq_probs[bq_probs["decimal_odds"].notnull() & (bq_probs["decimal_odds"] > 0)]
                    if not bq_probs.empty:
                        bq_probs["strength"] = 1.0 / bq_probs["decimal_odds"].astype(float)
                        tot = float(bq_probs["strength"].sum()) or 0.0
                        bq_probs["pct_units"] = bq_probs["strength"] / tot if tot > 0 else 0.0
                        bq_probs.rename(columns={"decimal_odds": "prob_odds"}, inplace=True)
                        # Left-join competitor names from selections when available
                        if not df_sel.empty:
                            runners_df = df_sel[["number","competitor"]].copy()
                            bq_probs = bq_probs.merge(runners_df, on="number", how="left")
                        runners = bq_probs.fillna(0).to_dict("records")
                    else:
                        flash("No probable odds available in BigQuery for this product.", "warning")
                else:
                    flash("No probable odds found in BigQuery for this product.", "warning")
            except Exception as e:
                flash(f"Probable odds fetch (BQ) failed: {e}", "error")
        # Skip legacy local fallback; rely solely on BigQuery probable odds or selection units
        # If no runners found, the calculators will show a warning below.
        # Prefer BigQuery permutation function for SUPERFECTA
        used_bq_perms = False
        if _use_bq() and bet_type == "SUPERFECTA":
            try:
                # Prefer the *_any function which works with predictions or odds-derived strengths
                perms_df = sql_df(
                    f"SELECT * FROM `{cfg.bq_project}.{cfg.bq_dataset}.tf_superfecta_perms_any`(@pid, @top_n)",
                    params={"pid": product_id, "top_n": top_n},
                    cache_ttl=0,
                )
                if (perms_df is None) or perms_df.empty:
                    # Fallback to the horse_any variant if available (uses event-level WIN odds mapping)
                    try:
                        perms_df = sql_df(
                            f"SELECT * FROM `{cfg.bq_project}.{cfg.bq_dataset}.tf_superfecta_perms_horse_any`(@pid, @top_n)",
                            params={"pid": product_id, "top_n": top_n},
                            cache_ttl=0,
                        )
                    except Exception:
                        perms_df = None
                if perms_df is not None and not perms_df.empty:
                    # Sort by probability descending
                    perms_df = perms_df.sort_values("p", ascending=False).reset_index(drop=True)
                    total_lines = int(len(perms_df))
                    target_lines = max(1, int(round(total_lines * coverage)))
                    # Compute cumulative coverage and take top 30 to show
                    cum_vals = perms_df["p"].cumsum()
                    cum_p = float(cum_vals.iloc[target_lines - 1]) if target_lines <= total_lines else float(cum_vals.iloc[-1])
                    rows = []
                    show_n = min(30, total_lines)
                    for i in range(show_n):
                        r = perms_df.iloc[i]
                        rows.append({
                            "rank": i + 1,
                            "h1": r.get("h1"),
                            "h2": r.get("h2"),
                            "h3": r.get("h3"),
                            "h4": r.get("h4"),
                            "p": float(r.get("p") or 0.0),
                            "cum_p": float(cum_vals.iloc[i]),
                        })
                    top_lines = rows
                    random_cov = target_lines / float(total_lines or 1)
                    efficiency = (cum_p / random_cov) if random_cov > 0 else None
                    # Breakeven using S lines
                    S = stake_per_line * float(target_lines)
                    try:
                        if f_share is not None and f_share > 0 and (1.0 - t_val) > 0:
                            o_min_val = (S / (f_share * (1.0 - t_val))) - S
                        else:
                            o_min_val = None
                    except Exception:
                        o_min_val = None
                    o_min = o_min_val
                    used_bq_perms = True
            except Exception as e:
                # Fall through to local calculation if BQ fails
                try:
                    flash(f"BigQuery permutation function error: {e}", "warning")
                except Exception:
                    pass

        # Fallback: local PL enumeration (only if BQ not used)
        if not used_bq_perms:
            runners = []

            # Build PL permutations for superfecta
            # Sort top N by share
            src_df = None
            if have_units:
                src_df = df_sel
            else:
                try:
                    import pandas as _pd
                    src_df = _pd.DataFrame(runners)
                except Exception:
                    src_df = None
            if src_df is None or src_df.empty or ("pct_units" not in src_df.columns):
                flash("Not enough data to compute permutations.", "warning")
                return render_template(
                    "tote_calculators.html",
                    options=(opts.to_dict("records") if not opts.empty else []),
                    bet_type=bet_type,
                    product_id=product_id,
                    params={
                        "top_n": top_n,
                        "coverage": coverage,
                        "stake_per_line": stake_per_line,
                        "f_share": f_share,
                        "date": date_filter,
                    },
                    runners=runners,
                    total_lines=0,
                    top_lines=[],
                    cum_p=0.0,
                    efficiency=None,
                    o_min=None,
                    countries=(countries_df['country'].tolist() if not countries_df.empty else []),
                    country=country,
                    venues=(venues_df['venue'].tolist() if not venues_df.empty else []),
                    venue=venue,
                )
            top_df = src_df.sort_values("pct_units", ascending=False).head(top_n)
            items = [(str(r["number"] if "number" in r else r.get("selection_id")), float(r["pct_units"])) for _, r in top_df.iterrows()]
            # Keep only positive strengths
            items = [(rid, p) for rid, p in items if p and p > 0]
            # K positions needed for bet type
            k = 4 if bet_type == "SUPERFECTA" else (3 if bet_type == "TRIFECTA" else 2)
            if len(items) < k:
                flash("Not enough runners with non-zero shares to build permutations for this bet type.", "warning")
                runners = df_sel.to_dict("records")
                return render_template(
                    "tote_calculators.html",
                    options=(opts.to_dict("records") if not opts.empty else []),
                    bet_type=bet_type,
                    product_id=product_id,
                    params={
                        "top_n": top_n,
                        "coverage": coverage,
                        "stake_per_line": stake_per_line,
                        "f_share": f_share,
                        "date": date_filter,
                    },
                    runners=runners,
                    total_lines=0,
                    top_lines=[],
                    cum_p=0.0,
                    efficiency=None,
                    o_min=None,
                    countries=(countries_df['country'].tolist() if not countries_df.empty else []),
                    country=country,
                    venues=(venues_df['venue'].tolist() if not venues_df.empty else []),
                    venue=venue,
                )
            # Normalize strengths
            tot = sum(p for _, p in items) or 1.0
            strengths = [(rid, p / tot) for rid, p in items]

            # Enumerate permutations with PL probability (k by bet type)
            import itertools
            perms = []
            ids = [rid for rid, _ in strengths]
            s_map = {rid: p for rid, p in strengths}
            for tup in itertools.permutations(ids, k):
                s_total = sum(s_map.values())
                num = 1.0
                remaining = s_total
                for idx, rid in enumerate(tup):
                    if remaining <= 0:
                        num = 0.0
                        break
                    num *= (s_map[rid] / remaining)
                    remaining = remaining - s_map[rid]
                line = {f"h{i+1}": tup[i] for i in range(k)}
                line.update({"p": num})
                perms.append(line)
            perms.sort(key=lambda x: x["p"], reverse=True)
            total_lines = len(perms)
            target_lines = max(1, int(round(total_lines * coverage)))
            cum = 0.0
            top_lines = []
            for i, line in enumerate(perms, start=1):
                if i <= target_lines:
                    cum += line["p"]
                    if len(top_lines) < 30:
                        top_lines.append({"rank": i, **line, "cum_p": cum})
            cum_p = cum
            random_cov = target_lines / float(total_lines or 1)
            efficiency = (cum_p / random_cov) if random_cov > 0 else None

            # Breakeven using S lines
            S = stake_per_line * float(target_lines)
            try:
                # Safe calculation for O_min
                if f_share is not None and f_share > 0 and (1.0 - t_val) > 0:
                    o_min_val = (S / (f_share * (1.0 - t_val))) - S
                else:
                    o_min_val = None
            except Exception:
                o_min_val = None
            o_min = o_min_val
        else:
            flash("No selection units found for this product yet. Click Refresh to pull latest from Tote.", "warning")

    return render_template(
        "tote_calculators.html",
        options=(opts.to_dict("records") if not opts.empty else []),
        bet_type=bet_type,
        product_id=product_id,
        params={
            "top_n": top_n,
            "coverage": coverage,
            "stake_per_line": stake_per_line,
            "f_share": f_share,
            "date": date_filter,
        },
        runners=runners,
        total_lines=total_lines,
        top_lines=top_lines,
        cum_p=cum_p,
        efficiency=efficiency,
        o_min=o_min,
        countries=(countries_df['country'].tolist() if not countries_df.empty else []),
        country=country,
        venues=(venues_df['venue'].tolist() if not venues_df.empty else []),
        venue=venue,
    )

@app.route("/api/models/backtest")
def api_models_backtest():
    """Run the BigQuery backtest and return JSON summary + sample rows.

    Query params:
      start: YYYY-MM-DD (default: 2024-01-01)
      end:   YYYY-MM-DD (default: today)
      top_n: int (default: 10)
      coverage: float (0..1, default: 0.60)
      limit: int (default: 200)
    """
    if not _use_bq():
        return app.response_class(json.dumps({"error": "BigQuery not configured"}), mimetype="application/json", status=400)
    try:
        start = (request.args.get("start") or "2024-01-01").strip()
        end = (request.args.get("end") or _today_iso()).strip()
        try:
            top_n = int(request.args.get("top_n") or 10)
        except Exception:
            top_n = 10
        try:
            coverage = float(request.args.get("coverage") or 0.60)
        except Exception:
            coverage = 0.60
        try:
            limit = max(1, int(request.args.get("limit") or 200))
        except Exception:
            limit = 200

        # Use the horse_any backtest that works with predictions or odds-derived strengths
        tf = f"`{cfg.bq_project}.{cfg.bq_dataset}.tf_sf_backtest_horse_any`"
        rows_df = sql_df(
            f"SELECT * FROM {tf}(@start,@end,@top_n,@cov) ORDER BY start_iso LIMIT @lim",
            params={"start": start, "end": end, "top_n": top_n, "cov": coverage, "lim": limit},
            cache_ttl=0,
        )
        # Summary metrics
        sum_df = sql_df(
            f"""
            WITH r AS (
              SELECT * FROM {tf}(@start,@end,@top_n,@cov)
            )
            SELECT
              COUNT(*) AS races,
              COUNTIF(winner_rank IS NOT NULL) AS with_winner_rank,
              COUNTIF(hit_at_coverage) AS hits_at_cov,
              SAFE_DIVIDE(COUNTIF(hit_at_coverage), NULLIF(COUNT(*),0)) AS hit_rate
            FROM r
            """,
            params={"start": start, "end": end, "top_n": top_n, "cov": coverage},
            cache_ttl=0,
        )
        payload = {
            "params": {"start": start, "end": end, "top_n": top_n, "coverage": coverage},
            "summary": ({} if sum_df.empty else sum_df.iloc[0].to_dict()),
            "rows": ([] if rows_df.empty else rows_df.to_dict("records")),
        }
        return app.response_class(json.dumps(payload), mimetype="application/json")
    except Exception as e:
        return app.response_class(json.dumps({"error": str(e)}), mimetype="application/json", status=500)

@app.route("/tote/viability", methods=["GET", "POST"])
def tote_viability_page():
    """Calculator for pari-mutuel viability, focused on SUPERFECTA.
    
    Uses BigQuery table functions to calculate viability based on user inputs.
    """
    # --- Filters ---
    country = (request.values.get("country") or os.getenv("DEFAULT_COUNTRY", "GB")).strip().upper()
    venue = (request.values.get("venue") or "").strip()
    date_filter = (request.values.get("date") or _today_iso()).strip()
    product_id = (request.values.get("product_id") or "").strip()

    # --- Filter Options ---
    # Country options
    cdf = sql_df("SELECT DISTINCT country FROM `autobet-470818.autobet.tote_events` WHERE country IS NOT NULL AND country<>'' ORDER BY country")
    # UI Improvement: Dynamic venue options filtered by country and date.
    vdf_sql = "SELECT DISTINCT venue FROM `autobet-470818.autobet.tote_events` WHERE venue IS NOT NULL AND venue <> '' "
    vdf_params = []
    if country:
        vdf_sql += " AND country = ?"
        vdf_params.append(country)
    if date_filter:
        vdf_sql += " AND SUBSTR(start_iso, 1, 10) = ?"
        vdf_params.append(date_filter)
    vdf_sql += " ORDER BY venue"
    vdf = sql_df(vdf_sql, params=tuple(vdf_params))

    # --- Product List ---
    # Bet type selector (default SUPERFECTA)
    bet_type = (request.values.get("bet_type") or "SUPERFECTA").strip().upper()
    # Map bet type to permutation K (WIN=1, EXACTA=2, TRIFECTA=3, SUPERFECTA=4)
    k_map = {"WIN": 1, "EXACTA": 2, "TRIFECTA": 3, "SUPERFECTA": 4}
    k_perm = int(k_map.get(bet_type, 4))

    opts_sql = """
        SELECT
          p.product_id, p.event_id, COALESCE(e.name, p.event_name) AS event_name,
          COALESCE(e.venue, p.venue) AS venue,
          p.start_iso, p.currency,
          COALESCE(SAFE_CAST(p.total_gross AS FLOAT64), 0.0) AS total_gross,
          COALESCE(SAFE_CAST(p.total_net AS FLOAT64), 0.0) AS total_net,
          COALESCE(p.status,'') AS status,
          (SELECT COUNT(1) FROM `autobet-470818.autobet.tote_product_selections` s WHERE s.product_id = p.product_id) AS n_runners
        FROM `autobet-470818.autobet.vw_products_latest_totals` p
        LEFT JOIN `autobet-470818.autobet.tote_events` e USING(event_id)
        WHERE UPPER(p.bet_type)=@bt
    """
    opts_params = {"bt": bet_type}
    if country:
        opts_sql += " AND (UPPER(e.country)=@c OR UPPER(p.currency)=@c)"; opts_params["c"] = country
    if venue:
        opts_sql += " AND UPPER(COALESCE(e.venue, p.venue)) = @v"; opts_params["v"] = venue
    if date_filter:
        opts_sql += " AND SUBSTR(p.start_iso, 1, 10) = @d"; opts_params["d"] = date_filter
    opts_sql += " ORDER BY p.start_iso ASC LIMIT 400"
    opts = sql_df(opts_sql, params=opts_params)

    # --- Calculation Logic (if a product is selected) ---
    prod = None
    viab = None
    grid = []
    calc_params = {
        "stake_per_line": 0.01,
        "take_rate": 0.30,
        "net_rollover": 0.0,
        "inc_self": True,
        "div_mult": 1.0,
        "f_fix": None,
        "coverage_pct": 60.0,
        "pool_gross": None,
        "N": None,
    }

    if product_id:
        pdf = sql_df("SELECT * FROM vw_products_latest_totals WHERE product_id=?", params=(product_id,))
        if not pdf.empty:
            prod = pdf.iloc[0].to_dict()

        try:
            # Performance/UI Improvement: Fetch N (runners) and O (latest pool gross) in a single query
            # to reduce latency and ensure the latest pool info is used.
            params_df = sql_df("""
                SELECT
                    (SELECT COUNT(1) FROM `autobet-470818.autobet.tote_product_selections` WHERE product_id=@pid AND leg_index=1) AS n,
                    (SELECT total_gross FROM `autobet-470818.autobet.tote_pool_snapshots` WHERE product_id=@pid ORDER BY ts_ms DESC LIMIT 1) AS latest_gross
            """, params={"pid": product_id})

            if not params_df.empty:
                N = int(params_df.iloc[0]["n"])
                pool_gross = float(params_df.iloc[0]["latest_gross"]) if pd.notna(params_df.iloc[0]["latest_gross"]) else float(prod.get("total_gross") or 0)
            else:
                N = 0
                pool_gross = float(prod.get("total_gross") or 0)

            # Inputs from form or defaults
            def fnum(name, default):
                v = request.values.get(name)
                try: return float(v) if v is not None and v != '' else default
                except Exception: return default

            stake_per_line = fnum("stake_per_line", calc_params["stake_per_line"]) 
            # Handle takeout rate, which is a percentage in the form but a fraction in code
            take_rate = fnum("take", calc_params["take_rate"] * 100.0) / 100.0
            net_rollover = fnum("rollover", calc_params["net_rollover"]) 
            inc_self = (request.values.get("inc", "1").lower() in ("1","true","yes","on"))
            div_mult = fnum("mult", calc_params["div_mult"]) 
            f_fix = fnum("f", None)
            coverage_in_pct = fnum("alpha", calc_params["coverage_pct"]) 
            coverage_in = coverage_in_pct / 100.0
            
            if bet_type == "SWINGER":
                # combinations C(N,2)
                C_all = int(N*(N-1)/2) if (N and N>=2) else 0
                M = int(round(max(0.0, min(1.0, coverage_in)) * C_all)) if C_all > 0 else 0
                if N and N >= 2:
                    viab_df = sql_df(
                        f"SELECT * FROM `{cfg.bq_project}.{cfg.bq_dataset}.tf_combo_viability_simple`(@N,@K,@O,@M,@l,@t,@R,@inc,@mult,@f)",
                        params={
                            "N": N, "K": 2, "O": pool_gross, "M": M, "l": stake_per_line, "t": take_rate,
                            "R": net_rollover, "inc": True if inc_self else False, "mult": div_mult, "f": f_fix,
                        },
                    )
                    if viab_df is not None and not viab_df.empty:
                        viab = viab_df.iloc[0].to_dict()
                    grid_df = sql_df(
                        f"SELECT * FROM `{cfg.bq_project}.{cfg.bq_dataset}.tf_perm_viability_grid`(@N,@K,@O,@l,@t,@R,@inc,@mult,@f, @steps)",
                        params={
                            "N": N, "K": 2, "O": pool_gross, "l": stake_per_line, "t": take_rate,
                            "R": net_rollover, "inc": True if inc_self else False, "mult": div_mult, "f": f_fix,
                            "steps": 20,
                        },
                    )
                    if grid_df is not None and not grid_df.empty:
                        grid = grid_df.to_dict("records")
                    # The viability grid for combinations is not yet implemented.
                    # Using the permutation grid would be mathematically incorrect.
                    flash("Viability grid is not yet supported for SWINGER bets.", "info")
                    if viab is None:
                        viab = _viability_local_perm(N, 2, pool_gross, M, stake_per_line, take_rate, net_rollover, inc_self, div_mult, f_fix if f_fix is not None else None)
                else:
                    flash("Not enough runners (need at least 2) for SWINGER viability calculation.", "warning")
            else:
                # permutations P(N,K)
                C_all = 0
                if N and N >= k_perm:
                    ctmp = 1
                    for i in range(k_perm):
                        ctmp *= (N - i)
                    C_all = int(ctmp)
                M = int(round(max(0.0, min(1.0, coverage_in)) * C_all)) if C_all > 0 else 0

                if N and N >= k_perm:
                    # Run generic viability function for permutations
                    try:
                        viab_df = sql_df(
                            f"SELECT * FROM `{cfg.bq_project}.{cfg.bq_dataset}.tf_perm_viability_simple`(@N,@K,@O,@M,@l,@t,@R,@inc,@mult,@f)",
                            params={
                                "N": N, "K": k_perm, "O": pool_gross, "M": M, "l": stake_per_line, "t": take_rate,
                                "R": net_rollover, "inc": True if inc_self else False, "mult": div_mult, "f": f_fix,
                            },
                        )
                    except Exception:
                        viab_df = None
                    if viab_df is not None and not viab_df.empty:
                        viab = viab_df.iloc[0].to_dict()
                    elif bet_type == "SUPERFECTA":
                        # Fallback to legacy SUPERFECTA function if generic not available
                        try:
                            viab_df2 = sql_df(
                                f"SELECT * FROM `{cfg.bq_project}.{cfg.bq_dataset}.tf_superfecta_viability_simple`(@N,@O,@M,@l,@t,@R,@inc,@mult,@f)",
                                params={
                                    "N": N, "O": pool_gross, "M": M, "l": stake_per_line, "t": take_rate,
                                    "R": net_rollover, "inc": True if inc_self else False, "mult": div_mult, "f": f_fix,
                                },
                            )
                            if viab_df2 is not None and not viab_df2.empty:
                                viab = viab_df2.iloc[0].to_dict()
                        except Exception:
                            pass

                    # Grid (20 steps)
                    try:
                        grid_df = sql_df(
                            f"SELECT * FROM `{cfg.bq_project}.{cfg.bq_dataset}.tf_perm_viability_grid`(@N,@K,@O,@l,@t,@R,@inc,@mult,@f, @steps)",
                            params={
                                "N": N, "K": k_perm, "O": pool_gross, "l": stake_per_line, "t": take_rate,
                                "R": net_rollover, "inc": True if inc_self else False, "mult": div_mult, "f": f_fix,
                                "steps": 20,
                            },
                        )
                    except Exception:
                        grid_df = None
                    if grid_df is not None and not grid_df.empty:
                        grid = grid_df.to_dict("records")
                    if viab is None:
                        viab = _viability_local_perm(N, k_perm, pool_gross, M, stake_per_line, take_rate, net_rollover, inc_self, div_mult, f_fix if f_fix is not None else None)
                else:
                    flash(f"Not enough runners (need at least {k_perm}) for {bet_type} viability calculation.", "warning")

        except Exception as e:
            flash(f"Viability function error: {e}", "error")
            traceback.print_exc()

        # Record parameters for the template
        calc_params.update({
            "stake_per_line": stake_per_line,
            "take_rate": take_rate,
            "net_rollover": net_rollover,
            "inc_self": bool(inc_self),
            "div_mult": div_mult,
            "f_fix": f_fix,
            "coverage_pct": coverage_in_pct,
            "pool_gross": pool_gross,
            "N": N,
        })

    return render_template(
        "tote_viability.html",
        products=(opts.to_dict("records") if not opts.empty else []),
        product_id=product_id,
        product_details=prod,
        viab=viab,
        grid=grid,
        calc=calc_params,
        filters={
            "country": country,
            "venue": venue,
            "date": date_filter,
            "bet_type": bet_type,
        },
        country_options=(cdf['country'].tolist() if not cdf.empty else ['GB']),
        venue_options=(vdf['venue'].tolist() if not vdf.empty else []),
    )

@app.route("/api/tote/viability")
def api_tote_viability():
    """JSON endpoint to recompute viability with latest pool totals for auto-refresh."""
    product_id = (request.args.get("product_id") or "").strip()
    # Load product
    prod = None
    if product_id:
        pdf = sql_df("SELECT * FROM `autobet-470818.autobet.vw_products_latest_totals` WHERE product_id=?", params=(product_id,))
        if not pdf.empty:
            prod = pdf.iloc[0].to_dict()
    # Params
    def fnum(name, default):
        v = request.args.get(name)
        try:
            return float(v) if v is not None and v != '' else default
        except Exception:
            return default
    takeout = fnum("takeout", 0.30)
    stake_per_combo = fnum("s", 1.0)
    mode = request.args.get("mode", "all")
    C = int(float(request.args.get("c") or 0))
    rollover = fnum("R", 0.0)
    # If covering all, recompute permutations from current selections or manual n
    if mode == "all":
        n = None
        try:
            n = int(float(request.args.get("n") or 0)) or None
        except Exception:
            n = None
        if product_id and (n is None):
            try:
                ndf = sql_df("SELECT COUNT(1) AS n FROM `autobet-470818.autobet.tote_product_selections` WHERE product_id=?", params=(product_id,))
                n = int(ndf.iloc[0]["n"]) if not ndf.empty else None
            except Exception:
                n = None
        if n and n >= 4:
            C = n * (n-1) * (n-2) * (n-3)
    yuw = fnum("yuw", stake_per_combo if C>0 else 0.0)
    ouw = fnum("ouw", 0.0)
    f_override = request.args.get("f")
    # Compute
    S = max(0.0, C * stake_per_combo)
    if f_override is not None and f_override != '':
        try:
            fshare = float(f_override)
        except Exception:
            fshare = (yuw / (yuw + ouw)) if (yuw + ouw) > 0 else 0.0
    else:
        fshare = (yuw / (yuw + ouw)) if (yuw + ouw) > 0 else 0.0
    O_current = None
    if prod and prod.get("total_gross") is not None:
        try: O_current = float(prod["total_gross"])  # type: ignore[index]
        except Exception: O_current = None
    O_min = None; ROI_current = None; viable_now = None
    ret_current = None; profit_current = None
    if S > 0 and 0 < takeout < 1 and fshare > 0:
        try: O_min = (S / (fshare * (1.0 - takeout))) - S - (rollover / (1.0 - takeout))
        except Exception: O_min = None
        if O_current is not None:
            try:
                ret = fshare * ((1.0 - takeout) * (S + O_current) + rollover)
                ROI_current = (ret - S) / S
                viable_now = ret > S
                ret_current = ret
                profit_current = ret - S
            except Exception:
                ROI_current = None; viable_now = None
    payload = {
        "product": prod,
        "S": S,
        "f": fshare,
        "O_current": O_current,
        "O_min": O_min,
        "ROI_current": ROI_current,
        "viable_now": viable_now,
        "return_current": ret_current,
        "profit_current": profit_current,
        "R": rollover,
        "t": takeout,
    }
    return app.response_class(json.dumps(payload), mimetype="application/json")

@app.route("/api/tote/product_runners")
def api_tote_product_runners():
    pid = (request.args.get("product_id") or "").strip()
    if not pid:
        return app.response_class(json.dumps({"error": "missing product_id"}), mimetype="application/json", status=400)
    # Also return selection_id for the bet slip
    rows = sql_df("SELECT DISTINCT selection_id, number, competitor FROM `autobet-470818.autobet.tote_product_selections` WHERE product_id=? AND leg_index=1 ORDER BY number", params=(pid,))
    return app.response_class(json.dumps(rows.to_dict("records") if not rows.empty else []), mimetype="application/json")

@app.route("/api/tote/event_products/<event_id>")
def api_tote_event_products(event_id: str):
    """Return OPEN/SELLING products for a given event.

    Uses latest-totals view when possible; if results look incomplete (e.g., only WIN),
    fetches from Tote GraphQL to enrich the list so the bet page can show all types.
    """
    if not event_id:
        return app.response_class(json.dumps({"error": "missing event_id"}), mimetype="application/json", status=400)

    # Prefer live API for freshest product selling status; fallback to BQ if unavailable
    rows: list[dict] = []
    try:
        from .providers.tote_api import ToteClient
        client = ToteClient()
        q = (
            "query GetEvent($id: String){\n"
            "  event(id:$id){ products{ nodes{ id ... on BettingProduct { betType{ code } selling{ status } } } } }\n"
            "}"
        )
        data = client.graphql(q, {"id": event_id})
        nodes = (((data.get("event") or {}).get("products") or {}).get("nodes")) or []
        for n in nodes:
            bt = (((n.get("betType") or {}).get("code")) or "").upper()
            st = (((n.get("selling") or {}).get("status")) or "")
            pid = n.get("id")
            if bt and pid and (st or "").upper() in ("OPEN","SELLING"):
                rows.append({"product_id": pid, "bet_type": bt, "status": st})
        rows = sorted(rows, key=lambda r: (r.get('bet_type') or ''))
    except Exception:
        # Fallback to BQ view, then base table, relaxing status if needed
        try:
            vdf = sql_df(
                "SELECT product_id, bet_type, COALESCE(status,'') AS status FROM `autobet-470818.autobet.vw_products_latest_totals` "
                "WHERE event_id=? AND UPPER(COALESCE(status,'')) IN ('OPEN','SELLING') ORDER BY bet_type",
                params=(event_id,), cache_ttl=0,
            )
            rows = ([] if vdf.empty else vdf.to_dict("records"))
        except Exception:
            rows = []
        if not rows:
            try:
                tdf = sql_df(
                    "SELECT product_id, bet_type, COALESCE(status,'') AS status FROM `autobet-470818.autobet.tote_products` "
                    "WHERE event_id=? AND UPPER(COALESCE(status,'')) IN ('OPEN','SELLING') ORDER BY bet_type",
                    params=(event_id,), cache_ttl=0,
                )
                rows = ([] if tdf.empty else tdf.to_dict("records"))
            except Exception:
                rows = []
        if not rows:
            try:
                anydf = sql_df(
                    "SELECT product_id, bet_type, COALESCE(status,'') AS status FROM `autobet-470818.autobet.tote_products` "
                    "WHERE event_id=? ORDER BY bet_type",
                    params=(event_id,), cache_ttl=0,
                )
                rows = ([] if anydf.empty else anydf.to_dict("records"))
            except Exception:
                rows = []

    return app.response_class(json.dumps(rows or []), mimetype="application/json")

@app.route("/api/tote/pool_snapshot/<product_id>")
def api_tote_pool_snapshot(product_id: str):
    """Return latest pool snapshot; if absent, fall back to tote_products totals.

    Avoids noisy 404s by providing best-effort data for UI auto-refresh.
    """
    # Query latest snapshot from BQ
    try:
        ss = sql_df(
            "SELECT product_id, event_id, currency, status, start_iso, ts_ms, total_gross, total_net, rollover, deduction_rate, 'snap' AS source "
            "FROM `autobet-470818.autobet.tote_pool_snapshots` WHERE product_id=? ORDER BY ts_ms DESC LIMIT 1",
            params=(product_id,),
            cache_ttl=0,
        )
        if not ss.empty:
            return app.response_class(ss.iloc[0].to_json(), mimetype="application/json")
        # Fallback to products
        pdf = sql_df(
            "SELECT product_id, event_id, currency, status, start_iso, total_gross, total_net, rollover, deduction_rate, NULL AS ts_ms, 'products_fallback' AS source "
            "FROM `autobet-470818.autobet.vw_products_latest_totals` WHERE product_id=?",
            params=(product_id,),
            cache_ttl=0,
        )
        if not pdf.empty:
            return app.response_class(pdf.iloc[0].to_json(), mimetype="application/json")
        return app.response_class(json.dumps({"error": "not found"}), mimetype="application/json", status=404)
    except Exception as e:
        return app.response_class(json.dumps({"error": str(e)}), mimetype="application/json", status=500)

@app.route("/tote/audit/superfecta", methods=["POST"])
def tote_audit_superfecta_post():
    """Handle audit bet placement for Superfecta, writing to BigQuery."""
    if not _use_bq():
        flash("Audit placement requires BigQuery to be configured.", "error")
        return redirect(request.referrer or url_for('tote_superfecta_page'))

    pid = (request.form.get("product_id") or "").strip()
    # This is the new field for the audit bet form
    selections_text = (request.form.get("selections_text") or "").strip()
    if not selections_text:
        flash("Selections text box cannot be empty.", "error")
        return redirect(request.referrer or url_for('tote_superfecta_detail', product_id=pid))

    # Legacy fields, kept for potential compatibility
    sel = (request.form.get("selection") or "").strip()
    sels_raw = (request.form.get("selections") or "").strip()
    stake = (request.form.get("stake") or "").strip()
    currency = (request.form.get("currency") or "GBP").strip() or "GBP"
    mode = request.form.get("mode", "audit")
    if mode != "live":
        mode = "audit"
    # Gate live placement behind env flag
    if mode == "live" and (os.getenv("TOTE_LIVE_ENABLED", "0").lower() not in ("1","true","yes","on")):
        flash("Live betting disabled (TOTE_LIVE_ENABLED not set). Using audit mode.", "warning")
        mode = "audit"
    if not pid or (not sel and not sels_raw):
        flash("Missing product or selection(s)", "error")
        return redirect(request.referrer or url_for('tote_superfecta_page'))
    try:
        sk = float(stake)
        if sk <= 0:
            raise ValueError
    except Exception:
        flash("Stake must be > 0", "error")
        return redirect(request.referrer or url_for('tote_superfecta_page'))

    post_flag = (request.form.get("post") or "").lower() in ("1","true","yes","on")
    stake_type = (request.form.get("stake_type") or "total").strip().lower()

    # Use the new text area for selections
    selections = None
    if selections_text:
        # Split by newline or comma
        parts = [p.strip() for p in (selections_text.replace("\r","\n").replace(",","\n").split("\n"))]
        selections = [p for p in parts if p]
    elif sels_raw: # Fallback to hidden field
        parts = [p.strip() for p in (sels_raw.replace("\r","\n").replace(",","\n").split("\n"))]
        selections = [p for p in parts if p]

    # Preflight checks: product status OPEN and selection IDs valid/active
    # This part remains largely the same, as it queries the live Tote API
    try:
        from .providers.tote_api import ToteClient
        client = ToteClient()
        gql = """
        query ProductForPlacement($id: String){
          product(id:$id){
            ... on BettingProduct{
              selling{ status }
              legs{ nodes{ id selections{ nodes{ id status competitor{ name details{ __typename ... on HorseDetails{ clothNumber } ... on GreyhoundDetails{ trapNumber } } } } } } }
            }
          }
        }
        """
        pdata = client.graphql(gql, {"id": pid})
        prod = pdata.get("product") or {}
        bp = prod or {}
        selling = (bp.get("selling") or {})
        pstatus = (selling.get("status") or "").upper()
        if pstatus and pstatus != "OPEN":
            flash(f"Preflight: product not OPEN (status={pstatus}).", "error")
            return redirect(request.referrer or url_for('tote_superfecta_page'))
        # Build number->(selection_id,status)
        legs = ((bp.get("legs") or {}).get("nodes")) or []
        selmap = {}
        if legs:
            sels = ((legs[0].get("selections") or {}).get("nodes")) or []
            for srow in sels:
                sid = srow.get("id"); sst = (srow.get("status") or "").upper()
                comp = (srow.get("competitor") or {})
                det = (comp.get("details") or {})
                n = det.get("clothNumber") if det.get("__typename") == "HorseDetails" else det.get("trapNumber")
                try:
                    if n is not None:
                        selmap[int(n)] = (sid, sst)
                except Exception:
                    pass
        # Validate selection(s)
        lines = selections if selections is not None else ([sel] if sel else [])
        for line in lines:
            nums = []
            try:
                nums = [int(x.strip()) for x in (line or '').split('-') if x.strip()]
            except Exception:
                pass
            if len(nums) < 4:
                flash(f"Preflight: invalid selection line '{line}'.", "error")
                return redirect(request.referrer or url_for('tote_superfecta_page'))
            missing = [str(n) for n in nums[:4] if n not in selmap]
            if missing:
                flash(f"Preflight: unknown numbers {{{','.join(missing)}}}.", "error")
                return redirect(request.referrer or url_for('tote_superfecta_page'))
            inactive = [str(n) for n in nums[:4] if selmap.get(n,(None,None))[1] not in ("ACTIVE","OPEN","AVAILABLE","VALID")]
            if inactive:
                flash(f"Preflight: selection(s) not active: {{{','.join(inactive)}}}.", "error")
                return redirect(request.referrer or url_for('tote_superfecta_page'))
    except Exception as e:
        # Non-fatal; continue to attempt placement but surface info
        flash(f"Preflight warning: {e}", "warning")
    # Resolve placement-visible product id (match by event/date), with alias fallback
    placement_pid = pid
    try:
        from .providers.tote_api import ToteClient
        client = ToteClient()
        # Use BQ to get event_id and date
        prod_info_df = sql_df("SELECT event_id, substr(start_iso,1,10) as day FROM tote_products WHERE product_id=?", params=(pid,))
        event_id = None
        day = None
        if not prod_info_df.empty:
            event_id = prod_info_df.iloc[0]['event_id']
            day = prod_info_df.iloc[0]['day']
        if event_id and day:
            q2 = """
            query Products($date: Date, $betTypes: [BetTypeCode!], $status: BettingProductSellingStatus, $first: Int){
              products(date:$date, betTypes:$betTypes, sellingStatus:$status, first:$first){
                nodes{ id eventId selling{status} }
              }
            }
            """
            vars = {"date": day, "betTypes": ["SUPERFECTA"], "status": "OPEN", "first": 1000}
            pdata2 = client.graphql(q2, vars)
            nodes = ((pdata2.get("products") or {}).get("nodes")) or []
            for n in nodes:
                if (n.get("eventId") == event_id) and ((n.get("selling") or {}).get("status","OPEN").upper() == "OPEN"):
                    placement_pid = n.get("id") or placement_pid
                    break
        if placement_pid == pid and event_id:
            placement_pid = f"SUPERFECTA:{event_id}"
    except Exception:
        placement_pid = pid

    # Use the BigQuery-aware audit function
    db = get_db()

    # Explicitly create a ToteClient with the correct endpoint based on the mode.
    # This ensures audit bets are sent to the audit endpoint, preventing "Failed to fund ticket" errors.
    from .providers.tote_api import ToteClient
    client_for_placement = ToteClient()
    if mode == 'audit':
        # Use configured audit endpoint if provided; otherwise leave as default
        if cfg.tote_audit_graphql_url:
            client_for_placement.base_url = cfg.tote_audit_graphql_url.strip()
    elif mode == 'live':
        # Use configured live endpoint as-is
        if cfg.tote_graphql_url:
            client_for_placement.base_url = cfg.tote_graphql_url.strip()

    # NOTE: Assuming place_audit_superfecta accepts a 'client' argument to use for the API call.
    res = place_audit_superfecta(db, mode=mode, product_id=pid, selection=(sel or None), selections=selections, stake=sk, currency=currency, post=post_flag, stake_type=stake_type, placement_product_id=placement_pid, client=client_for_placement)
    st = res.get("placement_status")
    err_msg = res.get("error")
    if err_msg:
        if "Failed to fund ticket" in str(err_msg):
            flash("Live bet placement failed: Insufficient funds in the Tote account.", "error")
        else:
            flash(f"Audit bet error: {err_msg}", "error")
    elif st:
        ok = str(st).upper() in ("PLACED","ACCEPTED","OK","SUCCESS")
        msg = f"Audit bet placement status: {st}"
        fr = res.get("failure_reason")
        if fr:
            msg += f" (reason: {fr})"
        # Include provider IDs if present for debugging
        try:
            resp = res.get("response") or {}
            ticket = ((resp.get("placeBets") or {}).get("ticket")) or ((resp.get("ticket")) if "ticket" in resp else None)
            if ticket:
                tid = ticket.get("toteId") or ticket.get("id")
                nodes = ((ticket.get("bets") or {}).get("nodes")) or []
                bid = nodes[0].get("toteId") if nodes else None
                if tid:
                    msg += f" | ticket={tid}"
                if bid:
                    msg += f" bet={bid}"
        except Exception:
            pass
        flash(msg, "success" if ok else "error")
    else:
        flash("Audit bet recorded (no placement status returned).", "success")
    try:
        print("[AuditBet] product=", pid, "sel=", sel or selections, "status=", st, "resp=", str(res.get("response"))[:500])
    except Exception:
        pass
    return redirect(request.referrer or url_for('tote_superfecta_page'))

@app.route("/audit/bets")
def audit_bets_page():
    """List recent audit bets from the local BigQuery table with filters."""
    if not _use_bq():
        flash("Audit bets page requires BigQuery.", "error")
        return redirect(url_for('index'))

    # Filters
    country = (request.args.get("country") or "").strip().upper()
    venue = (request.args.get("venue") or "").strip()
    limit = max(1, int(request.args.get("limit", "100") or 100))
    page = max(1, int(request.args.get("page", "1") or 1))
    offset = (page - 1) * limit

    # Build query
    where = []
    params: dict[str, Any] = {}
    if country:
        where.append("UPPER(COALESCE(e.country, p.currency)) = @country")
        params["country"] = country
    if venue:
        where.append("UPPER(COALESCE(e.venue, p.venue)) LIKE UPPER(@venue)")
        params["venue"] = f"%{venue}%"

    base_sql = """
        SELECT
          b.bet_id, b.ts_ms, b.mode, b.status, b.selection, b.stake, b.currency, b.response_json,
          p.event_id,
          p.event_name,
          p.start_iso,
          COALESCE(e.venue, p.venue) AS venue,
          COALESCE(e.country, p.currency) AS country
        FROM tote_audit_bets b
        LEFT JOIN tote_products p ON b.product_id = p.product_id
        LEFT JOIN tote_events e ON p.event_id = e.event_id
    """
    count_sql = "SELECT COUNT(1) AS c FROM tote_audit_bets b LEFT JOIN tote_products p ON b.product_id = p.product_id LEFT JOIN tote_events e ON p.event_id = e.event_id"

    if where:
        where_clause = " WHERE " + " AND ".join(where)
        base_sql += where_clause
        count_sql += where_clause

    total = 0
    live_bets = []
    audit_bets = []
    try:
        # Total count
        total_df = sql_df(count_sql, params=params)
        total = int(total_df.iloc[0]['c']) if not total_df.empty else 0

        # Paged query
        paged_sql = base_sql + " ORDER BY b.ts_ms DESC LIMIT @limit OFFSET @offset"
        params_paged = {**params, "limit": limit, "offset": offset}
        df = sql_df(paged_sql, params=params_paged)
        
        all_bets = []
        for _, row in df.iterrows():
            bet_data = row.to_dict()
            bet_data['created'] = bet_data.get('ts_ms')
            # Provide ISO string for client-side local time rendering
            try:
                ts_ms_val = int(bet_data.get('ts_ms')) if bet_data.get('ts_ms') is not None else None
                if ts_ms_val is not None:
                    bet_data['created_iso'] = datetime.utcfromtimestamp(ts_ms_val/1000.0).strftime('%Y-%m-%dT%H:%M:%SZ')
                else:
                    bet_data['created_iso'] = None
            except Exception:
                bet_data['created_iso'] = None
            bet_data['tote_bet_id'] = None  # Default

            try:
                if row.get('response_json'):
                    resp_data = json.loads(row['response_json'])
                    resp = resp_data.get('response', {})
                    if resp:
                        ticket = (resp.get("placeBets") or {}).get("ticket")
                        if ticket and isinstance(ticket, dict):
                            nodes = (ticket.get("bets") or {}).get("nodes")
                            if nodes and isinstance(nodes, list) and nodes:
                                bet_data['tote_bet_id'] = nodes[0].get('toteId')
                        results = (resp.get("placeBets") or {}).get("results")
                        if results and isinstance(results, list) and results:
                            bet_data['tote_bet_id'] = results[0].get('toteBetId')
            except (json.JSONDecodeError, TypeError, KeyError, IndexError):
                pass
            all_bets.append(bet_data)

        live_bets = [b for b in all_bets if b.get('mode') == 'live']
        audit_bets = [b for b in all_bets if b.get('mode') != 'live']

    except Exception as e:
        if 'Not found: Table' in str(e):
            flash("The 'tote_audit_bets' table was not found in BigQuery. Place an audit bet to create it.", "info")
        else:
            flash(f"Error fetching audit bets from BigQuery: {e}", "error")
            traceback.print_exc()
        live_bets = []
        audit_bets = []

    # Options for filters
    try:
        countries_df = sql_df("SELECT DISTINCT country FROM tote_events WHERE country IS NOT NULL AND country<>'' ORDER BY country")
        venues_df = sql_df("SELECT DISTINCT venue FROM tote_events WHERE venue IS NOT NULL AND venue<>'' ORDER BY venue")
    except Exception:
        countries_df = pd.DataFrame()
        venues_df = pd.DataFrame()

    return render_template(
        "audit_bets.html",
        live_bets=live_bets,
        audit_bets=audit_bets,
        filters={
            "country": country, "venue": venue,
            "limit": limit, "page": page, "total": total,
        },
        country_options=(countries_df['country'].tolist() if not countries_df.empty else []),
        venue_options=(venues_df['venue'].tolist() if not venues_df.empty else []),
    )

@app.route("/audit/bets/")
def audit_bets_page_slash():
    return audit_bets_page()
@app.route("/audit/")
def audit_root():
    return redirect(url_for('audit_bets_page'))

@app.route("/audit/bets/<bet_id>")
def audit_bet_detail_page(bet_id: str):
    """Show stored request/response for an audit bet and allow a best-effort status refresh."""
    if not _use_bq():
        flash("Audit bet details require BigQuery.", "error")
        return redirect(url_for('audit_bets_page'))

    detail = None
    try:
        df = sql_df("SELECT * FROM tote_audit_bets WHERE bet_id = ?", params=(bet_id,))
        if not df.empty:
            detail = df.iloc[0].to_dict()
            # Compute ISO for local time rendering
            try:
                ts_ms_val = int(detail.get('ts_ms')) if detail.get('ts_ms') is not None else None
                if ts_ms_val is not None:
                    detail['_created_iso'] = datetime.utcfromtimestamp(ts_ms_val/1000.0).strftime('%Y-%m-%dT%H:%M:%SZ')
                else:
                    detail['_created_iso'] = None
            except Exception:
                detail['_created_iso'] = None
            # Parse stored request/response for pretty printing in the template
            try:
                rr = json.loads(detail.get("response_json") or "{}")
                req = rr.get("request")
                resp = rr.get("response")
                detail["_req_pretty"] = json.dumps(req, indent=2, ensure_ascii=False) if req is not None else None
                detail["_resp_pretty"] = json.dumps(resp, indent=2, ensure_ascii=False) if resp is not None else None
            except Exception:
                detail["_req_pretty"] = detail.get("response_json")  # fallback to raw
                detail["_resp_pretty"] = None
    except Exception as e:
        flash(f"Error fetching bet detail: {e}", "error")

    if detail is None:
        flash(f"Audit bet with ID '{bet_id}' not found.", "error")
        return redirect(url_for('audit_bets_page'))

    return render_template("audit_bet_detail.html", bet=detail)

@app.route("/status")
def status_page():
    """Enhanced status dashboard (v2) showing GCP + data freshness."""
    return render_template("status_v2.html")


@app.get("/api/status/data_freshness")
def api_status_data_freshness():
    """Return counts and last-ingest timestamps for key tables."""
    try:
        # Events: count by start date; last ingest from job runs
        ev_today = sql_df("SELECT COUNT(1) AS c FROM tote_events WHERE SUBSTR(start_iso,1,10)=FORMAT_DATE('%F', CURRENT_DATE())")
        ev_last = sql_df(
            "SELECT TIMESTAMP_MILLIS(MAX(ended_ts)) AS ts FROM ingest_job_runs WHERE task IN ('ingest_events_for_day','ingest_events_range') AND status='OK'"
        )

        # Products: count by start date; last ingest from job runs
        pr_today = sql_df("SELECT COUNT(1) AS c FROM tote_products WHERE SUBSTR(start_iso,1,10)=FORMAT_DATE('%F', CURRENT_DATE())")
        pr_last = sql_df(
            "SELECT TIMESTAMP_MILLIS(MAX(ended_ts)) AS ts FROM ingest_job_runs WHERE task IN ('ingest_products_for_day','ingest_single_product') AND status='OK'"
        )

        # Probable odds
        po_today = sql_df("SELECT COUNT(1) AS c FROM raw_tote_probable_odds WHERE DATE(TIMESTAMP_MILLIS(fetched_ts))=CURRENT_DATE()")
        po_last = sql_df("SELECT TIMESTAMP_MILLIS(MAX(fetched_ts)) AS ts FROM raw_tote_probable_odds")

        # Pool snapshots
        ps_today = sql_df("SELECT COUNT(1) AS c FROM tote_pool_snapshots WHERE DATE(TIMESTAMP_MILLIS(ts_ms))=CURRENT_DATE()")
        ps_last = sql_df("SELECT TIMESTAMP_MILLIS(MAX(ts_ms)) AS ts FROM tote_pool_snapshots")

        out = {
            "events": {
                "today": int(ev_today.iloc[0]["c"]) if not ev_today.empty else 0,
                "last": (str(ev_last.iloc[0]["ts"]) if not ev_last.empty else None),
            },
            "products": {
                "today": int(pr_today.iloc[0]["c"]) if not pr_today.empty else 0,
                "last": (str(pr_last.iloc[0]["ts"]) if not pr_last.empty else None),
            },
            "probable_odds": {
                "today": int(po_today.iloc[0]["c"]) if not po_today.empty else 0,
                "last": (str(po_last.iloc[0]["ts"]) if not po_last.empty else None),
            },
            "pool_snapshots": {
                "today": int(ps_today.iloc[0]["c"]) if not ps_today.empty else 0,
                "last": (str(ps_last.iloc[0]["ts"]) if not ps_last.empty else None),
            },
        }
        return app.response_class(json.dumps(out), mimetype="application/json")
    except Exception as e:
        return app.response_class(json.dumps({"error": str(e)}), mimetype="application/json", status=500)


@app.get("/api/status/qc")
def api_status_qc():
    """Return QC gaps and counts from QC views."""
    try:
        out: dict[str, Any] = {}
        # Missing runner numbers today
        try:
            df = sql_df("SELECT COUNT(DISTINCT product_id) AS c FROM vw_qc_today_missing_runner_numbers")
            out["missing_runner_numbers"] = int(df.iloc[0]["c"]) if not df.empty else 0
        except Exception:
            out["missing_runner_numbers"] = None
        # Missing bet rules
        try:
            df = sql_df("SELECT COUNT(1) AS c FROM vw_qc_missing_bet_rules")
            out["missing_bet_rules"] = int(df.iloc[0]["c"]) if not df.empty else 0
        except Exception:
            out["missing_bet_rules"] = None
        # Probable odds coverage (average across products)
        try:
            df = sql_df("SELECT AVG(coverage) AS avg_cov FROM vw_qc_probable_odds_coverage")
            out["probable_odds_avg_cov"] = float(df.iloc[0]["avg_cov"]) if not df.empty else None
        except Exception:
            out["probable_odds_avg_cov"] = None
        # Today's GB Superfecta missing snapshots
        try:
            df = sql_df("SELECT COUNT(1) AS c FROM vw_qc_today_gb_sf_missing_snapshots")
            out["gb_sf_missing_snapshots"] = int(df.iloc[0]["c"]) if not df.empty else 0
        except Exception:
            out["gb_sf_missing_snapshots"] = None
        return app.response_class(json.dumps(out), mimetype="application/json")
    except Exception as e:
        return app.response_class(json.dumps({"error": str(e)}), mimetype="application/json", status=500)


@app.get("/api/status/upcoming")
def api_status_upcoming():
    """Return upcoming races/products in the next 4 hours if view exists."""
    upcoming = []
    try:
        # Prefer 240m GB Superfecta view if available
        df = sql_df("SELECT product_id, event_id, event_name, venue, country, start_iso, status, currency, combos, S, roi_current, viable_now FROM vw_gb_open_superfecta_next240_be ORDER BY start_iso")
        upcoming = df.to_dict("records") if not df.empty else []
    except Exception:
        try:
            # Secondary fallback: older 60m view name
            df = sql_df("SELECT product_id, event_id, event_name, venue, country, start_iso, status, currency, combos, S, roi_current, viable_now FROM vw_gb_open_superfecta_next60_be ORDER BY start_iso")
            upcoming = df.to_dict("records") if not df.empty else []
        except Exception:
            # Final fallback: generic query for open products in the next 4 hours
            now_iso = datetime.utcnow().strftime("%Y-%m-%dT%H:%M:%SZ")
            df = sql_df(
                "SELECT p.product_id, p.event_id, COALESCE(p.event_name, e.name) AS event_name, e.sport, COALESCE(p.venue, e.venue) AS venue, COALESCE(e.country, p.currency) AS country, p.start_iso, p.status, p.currency, qc.avg_cov "
                "FROM tote_products p "
                "LEFT JOIN tote_events e USING(event_id) "
                "LEFT JOIN vw_qc_probable_odds_coverage qc ON p.product_id = qc.product_id "
                "WHERE p.status='OPEN' AND TIMESTAMP(p.start_iso) BETWEEN TIMESTAMP(@now) AND TIMESTAMP_ADD(TIMESTAMP(@now), INTERVAL 4 HOUR) "
                "ORDER BY p.start_iso",
                params={"now": now_iso},
            )
            upcoming = df.to_dict("records") if not df.empty else []
        except Exception:
            upcoming = []
    return app.response_class(json.dumps({"items": upcoming}), mimetype="application/json")


def _gcp_project_region() -> tuple[str|None, str|None]:
    # Prefer standard GCP envs, then config
    proj = os.getenv("GOOGLE_CLOUD_PROJECT") or os.getenv("GCP_PROJECT") or cfg.bq_project
    region = os.getenv("GCP_REGION") or os.getenv("CLOUD_RUN_REGION") or os.getenv("REGION") or "europe-west2"
    return proj, region


def _gcp_auth_session():
    try:
        import google.auth
        from google.auth.transport.requests import AuthorizedSession
        creds, _ = google.auth.default(scopes=[
            "https://www.googleapis.com/auth/cloud-platform",
        ])
        return AuthorizedSession(creds)
    except Exception:
        return None


@app.get("/api/status/gcp")
def api_status_gcp():
    """Return Cloud Run, Cloud Scheduler, and Pub/Sub resource statuses."""
    project, region = _gcp_project_region()
    if not project:
        return app.response_class(json.dumps({"error": "GCP project not configured"}), mimetype="application/json", status=400)

    sess = _gcp_auth_session()
    if not sess:
        return app.response_class(json.dumps({"error": "GCP auth unavailable"}), mimetype="application/json", status=500)

    out = {"project": project, "region": region, "cloud_run": {}, "scheduler": {}, "pubsub": {}, "app": {}}

    # Cloud Run services (list all in region)
    try:
        services: list[dict] = []
        url = f"https://run.googleapis.com/v2/projects/{project}/locations/{region}/services"
        r = sess.get(url, timeout=10)
        if r.status_code == 200:
            for j in (r.json().get("services") or []):
                # Normalize conditions map across API variants
                conds = {c.get("type"): c.get("state") or c.get("status") for c in j.get("conditions", [])}
                ok_vals = {"CONDITION_SUCCEEDED", "True", True}
                # Some list responses omit the top-level Ready condition. Consider the
                # service ready if either Ready succeeded OR both RoutesReady and
                # ConfigurationsReady succeeded. As a final hint, the presence of
                # latestReadyRevision typically implies readiness of the latest deploy.
                ready_from_subconds = (conds.get("RoutesReady") in ok_vals) and (conds.get("ConfigurationsReady") in ok_vals)
                ready_from_ready = (conds.get("Ready") in ok_vals)
                ready_flag = bool(ready_from_ready or ready_from_subconds or bool(j.get("latestReadyRevision")))
                services.append({
                    "name": (j.get("name") or "").split("/")[-1],
                    "uri": j.get("uri"),
                    "latestReadyRevision": j.get("latestReadyRevision"),
                    "ready": ready_flag,
                    "updateTime": j.get("updateTime"),
                    "conditions": j.get("conditions", []),
                })
        else:
            out["cloud_run"]["status_code"] = r.status_code
        out["cloud_run"]["services"] = services
    except Exception as e:
        out["cloud_run"]["error"] = str(e)

    # Cloud Scheduler jobs
    try:
        url = f"https://cloudscheduler.googleapis.com/v1/projects/{project}/locations/{region}/jobs"
        r = sess.get(url, timeout=10)
        jobs = []
        if r.status_code == 200:
            for j in r.json().get("jobs", []):
                jobs.append({
                    "name": j.get("name"),
                    "schedule": j.get("schedule"),
                    "state": j.get("state"),
                    "lastAttemptTime": j.get("lastAttemptTime") or (j.get("lastAttempt") or {}).get("dispatchTime"),
                })
        else:
            out["scheduler"]["status_code"] = r.status_code
        out["scheduler"]["jobs"] = jobs
    except Exception as e:
        out["scheduler"]["error"] = str(e)

    # Pub/Sub topic + subscription (ingest)
    try:
        topic = f"projects/{project}/topics/ingest-jobs"
        sub = f"projects/{project}/subscriptions/ingest-fetcher-sub"
        t = sess.get(f"https://pubsub.googleapis.com/v1/{topic}", timeout=10)
        s = sess.get(f"https://pubsub.googleapis.com/v1/{sub}", timeout=10)
        t_info = {"exists": (t.status_code == 200)}
        s_info = {"exists": (s.status_code == 200)}
        if t.status_code == 200:
            t_info.update({"name": t.json().get("name")})
        if s.status_code == 200:
            sj = s.json()
            s_info.update({
                "name": sj.get("name"),
                "topic": sj.get("topic"),
                "ackDeadlineSeconds": sj.get("ackDeadlineSeconds"),
                "pushEndpoint": ((sj.get("pushConfig") or {}).get("pushEndpoint")),
            })
        out["pubsub"] = {"topic": t_info, "subscription": s_info}
    except Exception as e:
        out["pubsub"]["error"] = str(e)

    # App-level subscription flags
    try:
        out["app"]["SUBSCRIBE_POOLS_env"] = os.getenv("SUBSCRIBE_POOLS", "0")
        out["app"]["pool_subscriber_started"] = bool(_pool_thread_started)
    except Exception:
        pass

    return app.response_class(json.dumps(out), mimetype="application/json")


@app.get("/api/status/job_log")
def api_status_job_log():
    """Return recent job runs recorded in BigQuery by the services."""
    try:
        df = sql_df(
            "SELECT job_id, component, task, status, started_ts, ended_ts, duration_ms, payload_json, error, metrics_json "
            "FROM ingest_job_runs ORDER BY started_ts DESC LIMIT 50"
        )
        items = [] if df.empty else df.to_dict("records")
        return app.response_class(json.dumps({"items": items}), mimetype="application/json")
    except Exception as e:
        return app.response_class(json.dumps({"error": str(e)}), mimetype="application/json", status=500)


@app.post("/api/trigger")
def api_trigger_jobs():
    """Publish quick-action jobs to Pub/Sub for testing.

    Accepts JSON or form with fields:
      - action: one of [events_today, products_today_open, single_product, probable_odds_event]
      - event_id (for probable_odds_event)
      - product_id (for single_product)
    """
    try:
        data = request.get_json(silent=True) or request.form.to_dict() or {}
        action = (data.get("action") or "").strip()
        if not action:
            return app.response_class(json.dumps({"error": "missing action"}), mimetype="application/json", status=400)
        project_id = os.getenv("GCP_PROJECT") or cfg.bq_project
        topic_id = os.getenv("PUBSUB_TOPIC_ID", "ingest-jobs")
        if not project_id:
            return app.response_class(json.dumps({"error": "GCP project not configured"}), mimetype="application/json", status=400)
        msgs: list[str] = []
        if action == "events_today":
            mid = publish_pubsub_message(project_id, topic_id, {"task": "ingest_events_for_day", "date": "today"}); msgs.append(mid)
        elif action == "products_today_open":
            mid = publish_pubsub_message(project_id, topic_id, {"task": "ingest_products_for_day", "date": "today", "status": "OPEN"}); msgs.append(mid)
        elif action == "events_for_date":
            day = (data.get("date") or "").strip() or "today"
            mid = publish_pubsub_message(project_id, topic_id, {"task": "ingest_events_for_day", "date": day}); msgs.append(mid)
        elif action == "products_for_date_open":
            day = (data.get("date") or "").strip() or "today"
            mid = publish_pubsub_message(project_id, topic_id, {"task": "ingest_products_for_day", "date": day, "status": "OPEN"}); msgs.append(mid)
        elif action == "single_product":
            pid = (data.get("product_id") or "").strip()
            if not pid:
                return app.response_class(json.dumps({"error": "missing product_id"}), mimetype="application/json", status=400)
            mid = publish_pubsub_message(project_id, topic_id, {"task": "ingest_single_product", "product_id": pid}); msgs.append(mid)
        elif action == "probable_odds_event":
            eid = (data.get("event_id") or "").strip()
            if not eid:
                return app.response_class(json.dumps({"error": "missing event_id"}), mimetype="application/json", status=400)
            mid = publish_pubsub_message(project_id, topic_id, {"task": "ingest_probable_odds", "event_id": eid}); msgs.append(mid)
        else:
            return app.response_class(json.dumps({"error": f"unknown action: {action}"}), mimetype="application/json", status=400)
        return app.response_class(json.dumps({"ok": True, "action": action, "message_ids": msgs}), mimetype="application/json")
    except Exception as e:
        return app.response_class(json.dumps({"error": str(e)}), mimetype="application/json", status=500)

@app.route("/event/<event_id>")
def event_detail(event_id: str):
    """Display details for a single event (BigQuery)."""
    # Fetch event details
    event_df = sql_df("SELECT * FROM tote_events WHERE event_id=?", params=(event_id,), cache_ttl=0)
    if event_df.empty:
        # If event not found, try to get basic info from tote_products
        flash("Event not found", "error")
        return redirect(url_for("tote_events_page"))
    event = event_df.to_dict("records")[0]

    # Fetch conditions
    conditions_df = sql_df("SELECT * FROM race_conditions WHERE event_id=?", params=(event_id,), cache_ttl=0)
    conditions = None if conditions_df.empty else conditions_df.to_dict("records")[0]

    # Fetch historical results and runner details from hr_horse_runs.
    # This is the primary source for runners in an event, especially for historical events with results.
    runner_rows_df = sql_df(
        """
        SELECT
          r.horse_id,
          COALESCE(h.name, r.horse_id) AS horse_name, -- Use horse_id if name is null
          r.finish_pos,
          r.status,
          r.cloth_number,
          r.jockey,
          r.trainer
        FROM hr_horse_runs r
        LEFT JOIN hr_horses h ON h.horse_id = r.horse_id -- Join to get horse name
        WHERE r.event_id = ?
        ORDER BY r.finish_pos NULLS LAST, r.cloth_number ASC
        """,
        params=(event_id,),
        cache_ttl=0,
    )
    runner_rows = runner_rows_df.to_dict("records") if not runner_rows_df.empty else []

    # Populate 'runners' list for display. Prioritize hr_horse_runs, then competitors_json.
    runners = []
    if runner_rows:
        # Use data from hr_horse_runs if available
        for r in runner_rows:
            runners.append({
                "cloth": r.get("cloth_number"),
                "name": r.get("horse_name"),
                "finish_pos": r.get("finish_pos"),
                "status": r.get("status"),
            })
    elif event.get("competitors_json"): # Fallback to competitors_json if no hr_horse_runs
        try: # noqa
            competitors_json_data = json.loads(event["competitors_json"]) or []
            if isinstance(competitors_json_data, list):
                runners = [] # Reset runners if using fallback
                for c in competitors_json_data: # Fix: was iterating over 'competitors' which was not defined
                    # Accept multiple possible keys for cloth/trap numbers
                    cloth = (
                        c.get("cloth") or c.get("cloth_number") or c.get("clothNumber") or c.get("trapNumber") or c.get("number")
                    )
                    name = c.get("name") or c.get("competitor") or c.get("horse")
                    if not name:
                        name = f"Runner #{cloth}" if cloth else None
                    if name:
                        runners.append({"cloth": cloth, "name": name})
                # Sort by cloth number if available
                try:
                    runners.sort(key=lambda x: (x.get("cloth") is None, int(x.get("cloth") or 1)))
                except Exception:
                    pass # Fallback to unsorted if cloth number is not int
        except (json.JSONDecodeError, TypeError):
            runners = [] # Ensure runners is an empty list on error

    # Final fallback: derive runners from WIN product selections if available
    if not runners:
        try:
            dfw = sql_df(
                """
                SELECT CAST(s.number AS INT64) AS cloth, COALESCE(s.competitor, s.selection_id) AS name
                FROM tote_product_selections s
                JOIN tote_products p ON p.product_id = s.product_id
                WHERE p.event_id = ? AND UPPER(p.bet_type) = 'WIN' AND s.leg_index=1
                ORDER BY CAST(s.number AS INT64)
                """,
                params=(event_id,)
            )
            runners = ([] if dfw.empty else dfw.to_dict("records"))
        except Exception:
            pass

    # Fetch products (include pool components)
    products_df = sql_df(
        """
        SELECT product_id, bet_type, status, start_iso, event_id, event_name, venue,
               COALESCE(SAFE_CAST(total_gross AS FLOAT64), 0.0) AS total_gross,
               COALESCE(SAFE_CAST(total_net AS FLOAT64), 0.0) AS total_net,
               COALESCE(SAFE_CAST(rollover AS FLOAT64), 0.0) AS rollover,
               COALESCE(SAFE_CAST(deduction_rate AS FLOAT64), 0.0) AS deduction_rate -- Use deduction_rate directly
        FROM vw_products_latest_totals
        WHERE event_id=?
        ORDER BY bet_type
        """,
        params=(event_id,),
        cache_ttl=0,
    )
    products = products_df.to_dict("records") if not products_df.empty else []
    # Format deduction_rate for display and handle nulls
    for p in products:
        if p.get("deduction_rate") and p["deduction_rate"] > 1.0:
            p["deduction_rate"] /= 100.0
        p["deduction_rate_display"] = f"{p['deduction_rate'] * 100:.1f}%" if pd.notnull(p["deduction_rate"]) else "N/A"

    # Runners with latest probable odds
    runners_prob: list = []
    try: # noqa
        # Simplified query: vw_tote_probable_odds already joins with tote_product_selections
        # to get cloth_number and competitor name.
        rprob = sql_df(
            """
            -- Simplified and more robust query for probable odds
            SELECT
                o.selection_id,
                o.cloth_number,
                COALESCE(s.competitor, o.selection_id) AS horse, -- Fallback to ID if name is missing
                o.decimal_odds,
                FORMAT_TIMESTAMP('%FT%T%Ez', TIMESTAMP_MILLIS(o.ts_ms)) AS odds_iso
            FROM `autobet-470818.autobet.vw_tote_probable_odds` o
            JOIN `autobet-470818.autobet.tote_products` p ON o.product_id = p.product_id
            LEFT JOIN `autobet-470818.autobet.tote_product_selections` s ON o.selection_id = s.selection_id AND o.product_id = p.product_id
            WHERE p.event_id = @event_id AND UPPER(p.bet_type) = 'WIN' -- Use WIN market for probable odds
            ORDER BY o.cloth_number ASC
            """,
            params={'event_id': event_id},
            cache_ttl=0,
        )
        runners_prob = rprob.to_dict("records") if not rprob.empty else []
    except Exception as e:
        print(f"Error fetching probable odds for event {event_id}: {e}")
        traceback.print_exc()
        runners_prob = []

    # Fetch features
    features_df = sql_df("SELECT * FROM vw_runner_features WHERE event_id=?", params=(event_id,), cache_ttl=0)
    features = features_df.to_dict("records") if not features_df.empty else []

    return render_template(
        "event_detail.html",
        event=event,
        conditions=conditions,
        runners=runners,
        products=products,
        features=features,
        runner_rows=runner_rows,
        runners_prob=runners_prob
    )

@app.post("/api/tote/refresh_event_pools/<event_id>")
def api_refresh_event_pools(event_id: str):
    """Triggers Cloud Run jobs to refresh pool info for all products of an event."""
    try:
        if not event_id:
            return app.response_class(json.dumps({"error": "missing event_id"}), mimetype="application/json", status=400)

        # Get project and topic from config/env
        project_id = os.getenv("GCP_PROJECT") or cfg.bq_project
        topic_id = os.getenv("PUBSUB_TOPIC_ID", "ingest-jobs")
        if not project_id or not topic_id:
            return app.response_class(json.dumps({"error": "GCP project or Pub/Sub topic not configured"}), mimetype="application/json", status=500)

        # List all products for the event to trigger a refresh for each.
        df = sql_df("SELECT product_id FROM tote_products WHERE event_id=?", params=(event_id,), cache_ttl=0)
        product_ids = [] if df.empty else [r["product_id"] for _, r in df.iterrows()]

        if not product_ids:
            return app.response_class(json.dumps({"triggered": 0, "product_ids": []}), mimetype="application/json")

        # Publish one job per product
        message_ids = []
        for pid in product_ids:
            try:
                # This uses the same task as the manual trigger page
                mid = publish_pubsub_message(project_id, topic_id, {"task": "ingest_single_product", "product_id": pid})
                message_ids.append(mid)
            except Exception as e:
                # Log and continue
                print(f"Failed to publish job for product {pid}: {e}")
        
        return app.response_class(json.dumps({"triggered": len(message_ids), "product_ids": product_ids}), mimetype="application/json")

    except Exception as e:
        traceback.print_exc()
        return app.response_class(json.dumps({"error": str(e)}), mimetype="application/json", status=500)

@app.post("/api/tote/refresh_odds/<event_id>")
def api_refresh_odds(event_id: str):
    """
    Refreshes probable odds by re-ingesting the WIN product for the event.
    This uses the main GraphQL ingestion path for consistency and robustness.
    """
    try:
        # Find an OPEN or SELLING WIN product for this event to re-ingest.
        pdf = sql_df(
            "SELECT product_id FROM `autobet-470818.autobet.tote_products` WHERE event_id=? AND UPPER(bet_type)='WIN' AND UPPER(status) IN ('OPEN', 'SELLING') ORDER BY status DESC LIMIT 1",
            params=(event_id,)
        )
        if pdf.empty:
            # Fallback to any WIN product if none are open
            pdf = sql_df(
                "SELECT product_id FROM `autobet-470818.autobet.tote_products` WHERE event_id=? AND UPPER(bet_type)='WIN' ORDER BY start_iso DESC LIMIT 1",
                params=(event_id,)
            )

        if pdf.empty:
            return app.response_class(json.dumps({"error": "no WIN product found for event"}), mimetype="application/json", status=404)

        win_product_id = pdf.iloc[0]["product_id"]

        from .bq import get_bq_sink
        from .providers.tote_api import ToteClient
        from .ingest.tote_products import ingest_products

        sink = get_bq_sink()
        client = ToteClient()

        # Re-ingest this specific product. The ingest_products function will fetch
        # all data, including the latest probable odds, and store it.
        updated_count = ingest_products(
            db=sink,
            client=client,
            date_iso=None,
            status=None,
            first=1,
            bet_types=None,
            product_ids=[win_product_id]
        )

        if updated_count > 0:
            return app.response_class(json.dumps({"ok": True, "product_id": win_product_id, "lines": "refreshed"}), mimetype="application/json")
        else:
            return app.response_class(json.dumps({"error": "ingest_products returned 0 updates", "product_id": win_product_id}), mimetype="application/json", status=500)

    except Exception as e:
        traceback.print_exc()
        return app.response_class(json.dumps({"error": str(e)}), mimetype="application/json", status=500)

@app.route("/api/tote/product_selections/<product_id>")
def api_tote_product_selections(product_id: str):
    """Return selections for a given product (id, number, competitor)."""
    if not product_id:
        return app.response_class(json.dumps({"error": "missing product_id"}), mimetype="application/json", status=400)
    try:
        df = sql_df(
            "SELECT selection_id, number, competitor FROM `autobet-470818.autobet.tote_product_selections` WHERE product_id=? ORDER BY CAST(number AS INT64) NULLS LAST",
            params=(product_id,)
        )
        rows = df.to_dict("records") if not df.empty else []
        return app.response_class(json.dumps({"product_id": product_id, "selections": rows}), mimetype="application/json")
    except Exception as e:
        return app.response_class(json.dumps({"error": str(e)}), mimetype="application/json", status=500)

@app.route("/horse/<horse_id>")
def horse_detail(horse_id: str):
    """Displays historical form for a single horse."""
    # Fetch horse details
    horse_df = sql_df("SELECT * FROM `autobet-470818.autobet.hr_horses` WHERE horse_id=?", params=(horse_id,))
    if horse_df.empty:
        flash("Horse not found", "error")
        return redirect(url_for("index"))
    horse = horse_df.to_dict("records")[0]

    # Fetch last 10 runs with conditions
    runs_df = sql_df(
        """
        SELECT r.*, e.name as event_name, e.venue, c.going, c.weather_desc
        FROM `autobet-470818.autobet.hr_horse_runs` r
        LEFT JOIN `autobet-470818.autobet.tote_events` e ON e.event_id = r.event_id
        LEFT JOIN `autobet-470818.autobet.race_conditions` c ON c.event_id = r.event_id
        WHERE r.horse_id = ?
        ORDER BY e.start_iso DESC
        LIMIT 10
        """, params=(horse_id,)
    )
    runs = [] if runs_df.empty else runs_df.to_dict("records")
    return render_template("horse_detail.html", horse=horse, runs=runs)

@app.route("/tote-superfecta/<product_id>")
def tote_superfecta_detail(product_id: str):
    pdf = sql_df("SELECT * FROM `autobet-470818.autobet.vw_products_latest_totals` WHERE product_id=?", params=(product_id,))
    if pdf.empty:
        flash("Unknown product id", "error")
        return redirect(url_for("tote_superfecta_page"))
    p = pdf.iloc[0].to_dict()
    runners_df = sql_df("SELECT DISTINCT number, competitor FROM `autobet-470818.autobet.tote_product_selections` WHERE product_id=? ORDER BY number", params=(product_id,))
    runners = runners_df.to_dict("records") if not runners_df.empty else []
    # Fallback: if no runners recorded yet, infer cloth numbers from probable odds view
    if not runners:
        try:
            odf = sql_df("SELECT DISTINCT CAST(cloth_number AS INT64) AS number FROM `autobet-470818.autobet.vw_tote_probable_odds` WHERE product_id=? ORDER BY number", params=(product_id,))
            if not odf.empty:
                nums = odf["number"].dropna().astype(int).tolist()
                name_map = {}
                if not runners_df.empty:
                    name_map = {int(r.get("number")): r.get("competitor") for _, r in runners_df.iterrows() if r.get("number") is not None}
                runners = [{"number": n, "competitor": name_map.get(n)} for n in nums]
        except Exception:
            pass
    items = []
    for r in runners:
        items.append({
            'id': r.get('competitor') or '',
            'name': r.get('competitor') or f"#{r.get('number')}",
            'cloth': r.get('number')
        })
    items = [x for x in items if x.get('cloth') is not None]
    items.sort(key=lambda x: x.get('cloth'))
    # Load any reported dividends for this product (latest per selection)
    divs = sql_df(
        """
        SELECT selection, MAX(ts) AS ts, MAX(dividend) AS dividend
        FROM `autobet-470818.autobet.tote_product_dividends`
        WHERE product_id=?
        GROUP BY selection
        ORDER BY dividend DESC
        """,
        params=(product_id,)
    )
    # Load finishing order if recorded
    fr = sql_df(
        """
        SELECT horse_id, finish_pos, status, cloth_number
        FROM `autobet-4f70818.autobet.hr_horse_runs` WHERE event_id=? AND finish_pos IS NOT NULL
        ORDER BY finish_pos ASC
        """,
        params=(p.get('event_id'),)
    )
    # Load conditions (going + weather)
    cond = sql_df(
        "SELECT going, weather_temp_c, weather_wind_kph, weather_precip_mm FROM `autobet-470818.autobet.race_conditions` WHERE event_id=?",
        params=(p.get('event_id'),)
    )
    # Runners with latest probable odds (if available)
    runners2: list = []
    try: # noqa
            r2 = sql_df(
                """
                SELECT
                    o.selection_id,
                    o.cloth_number,
                    COALESCE(s.competitor, o.selection_id) AS horse,
                    o.decimal_odds,
                    TIMESTAMP_MILLIS(o.ts_ms) AS odds_iso
                FROM vw_tote_probable_odds o
                JOIN tote_products p ON o.product_id = p.product_id
                LEFT JOIN tote_product_selections s ON o.selection_id = s.selection_id AND o.product_id = p.product_id
                WHERE p.event_id = @event_id AND UPPER(p.bet_type) = 'WIN'
                ORDER BY o.cloth_number ASC
            """,
            params={'event_id': p.get('event_id')}
        )
        runners2 = r2.to_dict("records") if not r2.empty else []
    except Exception as e:
        print(f"Error fetching probable odds for superfecta detail {product_id}: {e}")
        runners2 = []

    # No local tote_bets in BQ-only mode
    recent_bets: list = []
    dividends = divs.to_dict("records") if not divs.empty else []
    finishing = fr.to_dict("records") if not fr.empty else []
    conditions = cond.iloc[0].to_dict() if not cond.empty else {}
    return render_template(
        "tote_superfecta_detail.html",
        product=p,
        runners=items,
        runners_prob=runners2,
        dividends=dividends,
        finishing=finishing,
        conditions=conditions,
        recent_bets=recent_bets,
    )

@app.route("/tote/manual-calculator", methods=["GET", "POST"])
def manual_calculator_page():
    # Default values for form
    calc_params = {
        "num_runners": 8,
        "bet_type": "SUPERFECTA",
        "runners": [
            {"name": f"Runner {i+1}", "odds": round((i+2)*2.0, 2), "is_key": False, "is_poor": False} for i in range(8)
        ],
        "bankroll": 100.0,
        "key_horse_mult": 2.0,
        "poor_horse_mult": 0.5,
        "concentration": 0.0,
        "market_inefficiency": 0.10,
        "desired_profit_pct": 5.0,
        "take_rate": 0.30,
        "net_rollover": 0.0,
        "inc_self": True,
        "div_mult": 1.0,
        "f_fix": None,
        "pool_gross_other": 10000.0,
    }

    results = {}
    errors = []

    if request.method == "POST":
        # This flag is used to prevent auto-adjustment on subsequent POSTs if the user
        # wants to stick with their manually entered (but potentially -EV) parameters.
        manual_override_active = request.form.get("manual_override_active") == "1"

        try:
            calc_params["num_runners"] = int(request.form.get("num_runners", calc_params["num_runners"]))
            calc_params["bet_type"] = request.form.get("bet_type", calc_params["bet_type"]).upper()
            calc_params["bankroll"] = float(request.form.get("bankroll", calc_params["bankroll"]))
            # New weighting multipliers
            calc_params["key_horse_mult"] = float(request.form.get("key_horse_mult", calc_params["key_horse_mult"]))
            calc_params["poor_horse_mult"] = float(request.form.get("poor_horse_mult", calc_params["poor_horse_mult"]))
            # Accept 0..1 or 0..100 inputs and normalize to 0..1 internally
            conc_raw = float(request.form.get("concentration", calc_params["concentration"]))
            mi_raw = float(request.form.get("market_inefficiency", calc_params["market_inefficiency"]))
            calc_params["concentration"] = conc_raw / 100.0 if conc_raw > 1.0 else conc_raw
            calc_params["market_inefficiency"] = mi_raw / 100.0 if mi_raw > 1.0 else mi_raw
            calc_params["desired_profit_pct"] = float(request.form.get("desired_profit_pct", calc_params["desired_profit_pct"]))
            # Takeout rate: accept percent (0..100) or fraction (0..1)
            tr_raw = float(request.form.get("take_rate", calc_params["take_rate"]))
            calc_params["take_rate"] = tr_raw / 100.0 if tr_raw > 1.0 else tr_raw
            calc_params["net_rollover"] = float(request.form.get("net_rollover", calc_params["net_rollover"]))
            calc_params["inc_self"] = request.form.get("inc_self") == "1"
            calc_params["div_mult"] = float(request.form.get("div_mult", calc_params["div_mult"]))
            calc_params["f_fix"] = float(request.form.get("f_fix")) if request.form.get("f_fix") else None
            calc_params["pool_gross_other"] = float(request.form.get("pool_gross_other", calc_params["pool_gross_other"]))

            # Validate inputs
            if calc_params["num_runners"] <= 0:
                errors.append("Number of runners must be positive.")
            if calc_params["bankroll"] <= 0:
                errors.append("Bankroll must be positive.")
            if not (0 <= calc_params["take_rate"] <= 1):
                errors.append("Takeout rate must be between 0% and 100%.")

            # Parse runner grid
            runners_from_form = []
            try:
                for i in range(calc_params["num_runners"]):
                    odds = float(request.form.get(f"runner_odds_{i}", "10.0"))
                    if odds <= 1.0: errors.append(f"Runner {i+1} odds must be greater than 1.0.")
                    runners_from_form.append({
                        "name": request.form.get(f"runner_name_{i}", f"Runner {i+1}"),
                        "odds": odds,
                        "is_key": request.form.get(f"runner_key_{i}") == "on",
                        "is_poor": request.form.get(f"runner_poor_{i}") == "on",
                    })
                calc_params["runners"] = runners_from_form
            except ValueError as e:
                errors.append(f"Invalid odds format: {e}. Please use valid numbers.")

        except ValueError as e:
            errors.append(f"Invalid input: {e}. Please check numeric fields.")

        if not errors:
            # Determine K (positions for bet type)
            k_map = {"WIN": 1, "EXACTA": 2, "TRIFECTA": 3, "SUPERFECTA": 4}
            k_perm = k_map.get(calc_params["bet_type"], 4) # Default to Superfecta if unknown

            if calc_params["num_runners"] < k_perm:
                errors.append(f"Not enough runners ({calc_params['num_runners']}) for {calc_params['bet_type']} (needs at least {k_perm}).")

        if not errors:
            # Call the refactored calculation function
            results = calculate_pl_strategy(
                runners=calc_params["runners"],
                bet_type=calc_params["bet_type"],
                bankroll=calc_params["bankroll"],
                key_horse_mult=calc_params["key_horse_mult"],
                poor_horse_mult=calc_params["poor_horse_mult"],
                concentration=calc_params["concentration"],
                market_inefficiency=calc_params["market_inefficiency"],
                desired_profit_pct=calc_params["desired_profit_pct"],
                take_rate=calc_params["take_rate"],
                net_rollover=calc_params["net_rollover"],
                inc_self=calc_params["inc_self"],
                div_mult=calc_params["div_mult"],
                f_fix=calc_params["f_fix"],
                pool_gross_other=calc_params["pool_gross_other"],
            )
            errors.extend(results.get("errors", []))

            # Handle auto-adjustment feedback
            if results.get("auto_adjusted_params") and not manual_override_active:
                adj = results["auto_adjusted_params"]
                flash(f"Original settings were -EV. Parameters auto-adjusted to find a profitable strategy: Bet Concentration set to {adj['concentration']*100:.0f}% and Market Inefficiency to {adj['market_inefficiency']*100:.1f}%. You can modify these and recalculate.", "info")
                calc_params['concentration'] = adj['concentration']
                calc_params['market_inefficiency'] = adj['market_inefficiency']
                manual_override_active = True

    return render_template(
        "manual_calculator.html",
        calc_params=calc_params,
        results=results,
        errors=errors,
        bet_types=["WIN", "EXACTA", "TRIFECTA", "SUPERFECTA"],
        manual_override_active=manual_override_active,
    )

@app.route("/tote/calculator/<product_id>", methods=["GET", "POST"])
def tote_product_calculator_page(product_id: str):
    """Pre-populated manual calculator for a specific product.

    - GET: Prefills runners from WIN probable odds for the product's event and product context
      (take rate, rollover, pool size). Runs an initial calculation.
    - POST: Re-runs the calculation with adjusted parameters from the form.
    """
    # Load product context (prefer view, fallback to base table)
    psql = (
        "SELECT p.product_id, p.event_id, p.event_name, COALESCE(e.venue, p.venue) AS venue, "
        "COALESCE(e.country, p.currency) AS country, p.start_iso, COALESCE(p.status,'') AS status, p.currency, "
        "p.total_gross, p.total_net, p.rollover, p.deduction_rate, UPPER(p.bet_type) AS bet_type "
        "FROM vw_products_latest_totals p LEFT JOIN tote_events e USING(event_id) WHERE p.product_id=?"
    )
    try:
        pdf = sql_df(psql, params=(product_id,), cache_ttl=0)
    except Exception:
        psql2 = psql.replace("vw_products_latest_totals p", "tote_products p")
        pdf = sql_df(psql2, params=(product_id,), cache_ttl=0)
    if pdf.empty:
        flash("Unknown product id", "error")
        return redirect(url_for("tote_live_model_page"))
    prod = pdf.iloc[0].to_dict()

    # Defaults (tote_params) for t, f, stake_per_line, R
    try:
        params_df = sql_df("SELECT * FROM tote_params ORDER BY updated_ts DESC, ts_ms DESC LIMIT 1", cache_ttl=300)
        model_params = params_df.iloc[0].to_dict() if not params_df.empty else {}
    except Exception:
        model_params = {}

    # Build initial calc params or parse from POST
    calc_params = {
        "num_runners": 8,
        "bet_type": "SUPERFECTA",
        "runners": [],
        "bankroll": float(model_params.get("stake_per_line", 0.1) * 100.0),
        "key_horse_mult": 2.0,
        "poor_horse_mult": 0.5,
        "concentration": 0.0,
        "market_inefficiency": 0.10,
        "desired_profit_pct": 5.0,
        "take_rate": float(prod.get("deduction_rate") or model_params.get("t", 0.30) or 0.30),
        "net_rollover": float(prod.get("rollover") or model_params.get("R", 0.0) or 0.0),
        "inc_self": True,
        "div_mult": 1.0,
        # Default: do not force f-share; user can override via form
        "f_fix": None,
        "pool_gross_other": float(prod.get("total_gross") or 0.0),
    }

    errors: list[str] = []
    results: dict = {}

    if request.method == "POST":
        manual_override_active = request.form.get("manual_override_active") == "1"
        try:
            calc_params["num_runners"] = int(request.form.get("num_runners", calc_params["num_runners"]))
            calc_params["bet_type"] = request.form.get("bet_type", calc_params["bet_type"]).upper()
            calc_params["bankroll"] = float(request.form.get("bankroll", calc_params["bankroll"]))
            calc_params["key_horse_mult"] = float(request.form.get("key_horse_mult", calc_params["key_horse_mult"]))
            calc_params["poor_horse_mult"] = float(request.form.get("poor_horse_mult", calc_params["poor_horse_mult"]))
            conc_raw = float(request.form.get("concentration", calc_params["concentration"]))
            mi_raw = float(request.form.get("market_inefficiency", calc_params["market_inefficiency"]))
            calc_params["concentration"] = conc_raw / 100.0 if conc_raw > 1.0 else conc_raw
            calc_params["market_inefficiency"] = mi_raw / 100.0 if mi_raw > 1.0 else mi_raw
            calc_params["desired_profit_pct"] = float(request.form.get("desired_profit_pct", calc_params["desired_profit_pct"]))
            tr_raw = float(request.form.get("take_rate", calc_params["take_rate"]))
            calc_params["take_rate"] = tr_raw / 100.0 if tr_raw > 1.0 else tr_raw
            calc_params["net_rollover"] = float(request.form.get("net_rollover", calc_params["net_rollover"]))
            calc_params["inc_self"] = request.form.get("inc_self") == "1"
            calc_params["div_mult"] = float(request.form.get("div_mult", calc_params["div_mult"]))
            calc_params["f_fix"] = float(request.form.get("f_fix")) if request.form.get("f_fix") else None
            calc_params["pool_gross_other"] = float(request.form.get("pool_gross_other", calc_params["pool_gross_other"]))

            # Parse runners grid from form
            runners_from_form = []
            for i in range(calc_params["num_runners"]):
                odds = float(request.form.get(f"runner_odds_{i}", "10.0"))
                if odds <= 1.0:
                    errors.append(f"Runner {i+1} odds must be greater than 1.0.")
                runners_from_form.append({
                    "name": request.form.get(f"runner_name_{i}", f"Runner {i+1}"),
                    "odds": odds,
                    "is_key": request.form.get(f"runner_key_{i}") == "on",
                    "is_poor": request.form.get(f"runner_poor_{i}") == "on",
                })
            calc_params["runners"] = runners_from_form
        except Exception as e:
            errors.append(f"Invalid input: {e}")

        # Minimal validation
        k_map = {"WIN": 1, "EXACTA": 2, "TRIFECTA": 3, "SUPERFECTA": 4}
        k_perm = k_map.get(calc_params["bet_type"], 4)
        if calc_params["num_runners"] < k_perm:
            errors.append(f"Not enough runners ({calc_params['num_runners']}) for {calc_params['bet_type']}")

        if not errors:
            results = calculate_pl_strategy(
                runners=calc_params["runners"],
                bet_type=calc_params["bet_type"],
                bankroll=calc_params["bankroll"],
                key_horse_mult=calc_params["key_horse_mult"],
                poor_horse_mult=calc_params["poor_horse_mult"],
                concentration=calc_params["concentration"],
                market_inefficiency=calc_params["market_inefficiency"],
                desired_profit_pct=calc_params["desired_profit_pct"],
                take_rate=calc_params["take_rate"],
                net_rollover=calc_params["net_rollover"],
                inc_self=calc_params["inc_self"],
                div_mult=calc_params["div_mult"],
                f_fix=calc_params["f_fix"],
                pool_gross_other=calc_params["pool_gross_other"],
            )
    else:
        # GET: Prefill runners from WIN probable odds (latest) for the event
        try:
            # Find an open WIN product for the same event
            wdf = sql_df(
                """
                SELECT product_id
                FROM (
                  SELECT w.product_id, ROW_NUMBER() OVER() rn
                  FROM vw_products_latest_totals w
                  WHERE w.event_id=@eid AND UPPER(w.bet_type)='WIN' AND UPPER(COALESCE(w.status,'')) IN ('OPEN','SELLING')
                ) WHERE rn=1
                """,
                params={"eid": prod.get("event_id")},
            )
        except Exception:
            wdf = sql_df(
                "SELECT product_id FROM tote_products WHERE event_id=? AND UPPER(bet_type)='WIN' ORDER BY status DESC LIMIT 1",
                params=(prod.get("event_id"),),
            )
        win_pid = wdf.iloc[0]["product_id"] if not wdf.empty else None
        runners = []
        if win_pid:
            try:
                odf = sql_df(
                    """
                    SELECT
                      COALESCE(CAST(s.number AS INT64), CAST(o.cloth_number AS INT64)) AS cloth,
                      COALESCE(s.competitor, CONCAT('#', CAST(COALESCE(s.number, o.cloth_number) AS STRING))) AS name,
                      CAST(o.decimal_odds AS FLOAT64) AS odds
                    FROM vw_tote_probable_odds o
                    LEFT JOIN tote_product_selections s
                      ON s.selection_id = o.selection_id AND s.product_id = o.product_id
                    WHERE o.product_id = ?
                    ORDER BY COALESCE(CAST(s.number AS INT64), CAST(o.cloth_number AS INT64))
                    """,
                    params=(win_pid,),
                )
                # If no odds found, try an inline refresh from the partner endpoint then re-query
                if odf.empty or odf['odds'].isnull().all():
                    try:
                        base = cfg.tote_graphql_url or ""
                        host_root = ""
                        try:
                            if "/partner/" in base:
                                host_root = base.split("/partner/")[0].rstrip("/")
                            else:
                                from urllib.parse import urlparse
                                u = urlparse(base)
                                if u.scheme and u.netloc:
                                    host_root = f"{u.scheme}://{u.netloc}"
                        except Exception:
                            host_root = ""
                        if not host_root:
                            host_root = "https://hub.production.racing.tote.co.uk"
                        candidates = [
                            f"{host_root}/partner/gateway/probable-odds/v1/products/{win_pid}",
                            f"{host_root}/partner/gateway/v1/products/{win_pid}/probable-odds",
                            f"{host_root}/v1/products/{win_pid}/probable-odds",
                        ]
                        headers = {"Authorization": f"Api-Key {cfg.tote_api_key}", "Accept": "application/json"}
                        data = None
                        for url in candidates:
                            try:
                                r = requests.get(url, headers=headers, timeout=10)
                                if r.status_code == 200:
                                    data = r.json(); break
                            except Exception:
                                continue
                        if data:
                            def _extract_lines(obj):
                                lines = []
                                if not isinstance(obj, dict):
                                    return lines
                                try:
                                    if isinstance(obj.get("lines"), dict) and isinstance(obj["lines"].get("nodes"), list):
                                        for ln in obj["lines"]["nodes"]:
                                            lines.append(ln)
                                    elif isinstance(obj.get("lines"), list):
                                        lines.extend(obj["lines"])
                                except Exception:
                                    pass
                                for k, v in list(obj.items()):
                                    if isinstance(v, dict):
                                        lines.extend(_extract_lines(v))
                                    elif isinstance(v, list):
                                        for it in v:
                                            if isinstance(it, dict):
                                                lines.extend(_extract_lines(it))
                                return lines
                            lines = _extract_lines(data)
                            norm_lines = []
                            for ln in lines:
                                try:
                                    odds = ((ln.get("odds") or {}).get("decimal"))
                                    legs = ln.get("legs") or []
                                    sel_id = None
                                    if legs:
                                        try:
                                            sels = (legs[0].get("lineSelections") or [])
                                            if sels:
                                                sel_id = sels[0].get("selectionId")
                                        except Exception:
                                            pass
                                    if sel_id and odds is not None:
                                        norm_lines.append({
                                            "legs": [{"lineSelections": [{"selectionId": sel_id}]}],
                                            "odds": {"decimal": float(odds)},
                                        })
                                except Exception:
                                    continue
                            if norm_lines:
                                from .bq import get_bq_sink
                                sink = get_bq_sink()
                                import time as _t
                                ts_ms = int(_t.time() * 1000)
                                payload = {"products": {"nodes": [{"id": win_pid, "lines": {"nodes": norm_lines}}]}}
                                sink.upsert_raw_tote_probable_odds([
                                    {"raw_id": f"probable:{win_pid}:{ts_ms}", "fetched_ts": ts_ms, "payload": json.dumps(payload), "product_id": win_pid}
                                ])
                                # Re-query odds
                                odf = sql_df(
                                    """
                                    SELECT
                                      COALESCE(CAST(s.number AS INT64), CAST(o.cloth_number AS INT64)) AS cloth,
                                      COALESCE(s.competitor, CONCAT('#', CAST(COALESCE(s.number, o.cloth_number) AS STRING))) AS name,
                                      CAST(o.decimal_odds AS FLOAT64) AS odds
                                    FROM vw_tote_probable_odds o
                                    LEFT JOIN tote_product_selections s
                                      ON s.selection_id = o.selection_id AND s.product_id = o.product_id
                                    WHERE o.product_id = ?
                                    ORDER BY COALESCE(CAST(s.number AS INT64), CAST(o.cloth_number AS INT64))
                                    """,
                                    params=(win_pid,),
                                )
                    except Exception:
                        pass
                for _, r in odf.iterrows():
                    try:
                        name = str(r.get("name") or f"#{r.get('cloth')}")
                        odds = float(r.get("odds") or 0.0)
                        if odds and odds > 1.0:
                            runners.append({"name": name, "odds": odds, "is_key": False, "is_poor": False})
                    except Exception:
                        continue
            except Exception:
                pass
        if not runners:
            # Fallback: load runner list without odds
            try:
                sdf = sql_df(
                    "SELECT number AS cloth, COALESCE(competitor, CAST(number AS STRING)) AS name FROM tote_product_selections WHERE product_id=? ORDER BY CAST(number AS INT64)",
                    params=(product_id,),
                )
                for _, r in sdf.iterrows():
                    runners.append({"name": str(r.get("name") or f"#{r.get('cloth')}") , "odds": 10.0, "is_key": False, "is_poor": False})
            except Exception:
                pass
        if runners:
            calc_params["runners"] = runners
            calc_params["num_runners"] = len(runners)
        # Run an initial calculation with defaults
        if runners:
            results = calculate_pl_strategy(
                runners=calc_params["runners"],
                bet_type=calc_params["bet_type"],
                bankroll=calc_params["bankroll"],
                key_horse_mult=calc_params["key_horse_mult"],
                poor_horse_mult=calc_params["poor_horse_mult"],
                concentration=calc_params["concentration"],
                market_inefficiency=calc_params["market_inefficiency"],
                desired_profit_pct=calc_params["desired_profit_pct"],
                take_rate=calc_params["take_rate"],
                net_rollover=calc_params["net_rollover"],
                inc_self=calc_params["inc_self"],
                div_mult=calc_params["div_mult"],
                f_fix=calc_params["f_fix"],
                pool_gross_other=calc_params["pool_gross_other"],
            )

    # Build placeable lines list from results (ignore £0.00 lines)
    place_lines: list[str] = []
    place_items: list[dict] = []
    if results and isinstance(results, dict):
        pl = results.get("pl_model") or {}
        plan = pl.get("staking_plan") or []
        for s in plan:
            try:
                amt = float(s.get("stake") or 0.0)
                if round(amt + 1e-9, 2) > 0.0:
                    ln = s.get("line")
                    if ln:
                        place_lines.append(ln)
                        place_items.append({"line": ln, "stake": round(amt, 2)})
            except Exception:
                pass

    return render_template(
        "manual_calculator.html",
        calc_params=calc_params,
        results=results,
        errors=errors,
        bet_types=["WIN", "EXACTA", "TRIFECTA", "SUPERFECTA"],
        manual_override_active=True,
        product=prod,
        place_lines_text="\n".join(place_lines),
        place_lines_count=len(place_lines),
        place_lines=place_items,
    )

@app.route("/tote/live-model", methods=["GET", "POST"])
def tote_live_model_page():
    """
    Shows upcoming events, runs the PL model on them, and allows placing bets.
    """
    if request.method == "POST":
        # Handle bet placement
        product_id = request.form.get("product_id")
        stake = float(request.form.get("stake", "0"))
        selections_text = request.form.get("selections_text", "")
        mode = request.form.get("mode", "audit")

        if not all([product_id, stake > 0, selections_text]):
            flash("Missing product, stake, or selections for bet placement.", "error")
            return redirect(url_for("tote_live_model_page"))

        selections = [s.strip() for s in selections_text.splitlines() if s.strip()]
        # Optional: per-line stake amounts (JSON [{line, stake}])
        line_amounts = None
        try:
            lines_json = request.form.get("lines_json")
            if lines_json:
                arr = json.loads(lines_json)
                if isinstance(arr, list):
                    m = {}
                    for it in arr:
                        try:
                            ln = (it.get("line") if isinstance(it, dict) else None)
                            amt = float(it.get("stake")) if isinstance(it, dict) and it.get("stake") is not None else None
                            if ln and amt is not None and amt > 0:
                                m[str(ln).strip()] = round(amt, 2)
                        except Exception:
                            continue
                    if m:
                        line_amounts = m
        except Exception:
            line_amounts = None
        db = get_db()
        from .providers.tote_api import ToteClient
        client = ToteClient()
        if mode == 'live':
            if cfg.tote_graphql_url:
                client.base_url = cfg.tote_graphql_url.strip()
        elif mode == 'audit':
            if cfg.tote_audit_graphql_url:
                client.base_url = cfg.tote_audit_graphql_url.strip()

        res = place_audit_superfecta(
            db,
            mode=mode,
            product_id=product_id,
            selections=selections,
            stake=stake,
            post=True,
            client=client,
            line_amounts=line_amounts,
        )
        
        err_msg = res.get("error")
        if err_msg:
            flash(f"Bet placement error: {err_msg}", "error")
        else:
            st = res.get("placement_status")
            msg = f"Bet placement for {product_id} status: {st}"
            flash(msg, "success" if str(st).upper() in ("PLACED", "ACCEPTED") else "warning")
        return redirect(url_for("tote_live_model_page"))

    # GET: Display model results for upcoming events

    # --- Filters ---
    country = (request.args.get("country") or os.getenv("DEFAULT_COUNTRY", "GB")).strip().upper()
    date_filter = (request.args.get("date") or _today_iso()).strip()
    venue_filter = (request.args.get("venue") or "").strip()
    calculate_product_id = request.args.get("calculate_product_id")

    # Fetch default model parameters from BigQuery
    try:
        params_df = sql_df("SELECT * FROM `autobet-470818.autobet.tote_params` ORDER BY ts_ms DESC LIMIT 1", cache_ttl=300)
        model_params = params_df.iloc[0].to_dict() if not params_df.empty else {}
    except Exception:
        model_params = {}
    
    # --- Filter Options ---
    try:
        countries_df = sql_df("SELECT DISTINCT country FROM `autobet-470818.autobet.tote_events` WHERE country IS NOT NULL AND country<>'' ORDER BY country")
        country_options = countries_df['country'].tolist() if not countries_df.empty else []
    except Exception:
        country_options = []
    # Venue options based on filters (country/date) for convenience
    try:
        v_sql = (
            "SELECT DISTINCT COALESCE(e.venue, p.venue) AS venue " +
            "FROM `autobet-470818.autobet.vw_products_latest_totals` p LEFT JOIN `autobet-470818.autobet.tote_events` e USING(event_id) "
            "WHERE UPPER(p.bet_type)='SUPERFECTA'"
        )
        v_params: list[object] = []
        if country:
            if country == "GB":
                v_sql += " AND (UPPER(e.country)=? OR UPPER(p.currency)=?)"; v_params.extend([country, "GBP"])
            elif country in ("IE", "IRL", "IRELAND"):
                v_sql += " AND (UPPER(e.country)=? OR UPPER(p.currency)=?)"; v_params.extend([country, "EUR"])
            else:
                v_sql += " AND UPPER(e.country)=?"; v_params.append(country)
        if date_filter:
            v_sql += " AND SUBSTR(p.start_iso,1,10)=?"; v_params.append(date_filter)
        v_sql += " ORDER BY venue"
        venues_df = sql_df(v_sql, params=tuple(v_params))
        venue_options = venues_df['venue'].dropna().tolist() if not venues_df.empty else []
    except Exception:
        venue_options = []

    # --- Fetch upcoming events based on filters ---
    sql = """
        SELECT
          p.product_id,
          p.event_id,
          p.event_name,
          p.venue,
          e.country,
          p.start_iso,
          p.status,
          p.currency,
          p.total_gross,
          p.total_net,
          p.rollover,
          p.deduction_rate,
          w.product_id AS win_product_id
        FROM
          `autobet-470818.autobet.vw_products_latest_totals` p
        LEFT JOIN `autobet-470818.autobet.tote_events` e ON p.event_id = e.event_id
        LEFT JOIN (
          SELECT product_id, event_id
          FROM (
            SELECT
              w.product_id,
              w.event_id,
              ROW_NUMBER() OVER(PARTITION BY w.event_id ORDER BY w.product_id) AS rn
            FROM `autobet-470818.autobet.vw_products_latest_totals` w
            WHERE UPPER(w.bet_type) = 'WIN' AND UPPER(COALESCE(w.status,'')) IN ('OPEN','SELLING')
          )
          WHERE rn = 1
        ) w ON w.event_id = p.event_id
    """
    
    where = [
        "UPPER(p.bet_type) = 'SUPERFECTA'",
    ]
    # On the live model page, show all of today's events regardless of status.
    # For other dates, keep to OPEN/SELLING/UNKNOWN to avoid clutter.
    if date_filter != _today_iso():
        where.append("UPPER(COALESCE(p.status,'')) IN ('OPEN','SELLING','UNKNOWN')")
    params = {}

    if country:
        # Prefer event country; also accept common currency proxies (GB->GBP, IE->EUR)
        params["country"] = country
        if country == "GB":
            where.append("(UPPER(e.country) = @country OR UPPER(p.currency) = @currency_proxy)")
            params["currency_proxy"] = "GBP"
        elif country in ("IE", "IRL", "IRELAND"):
            where.append("(UPPER(e.country) = @country OR UPPER(p.currency) = @currency_proxy)")
            params["currency_proxy"] = "EUR"
        else:
            where.append("UPPER(e.country) = @country")
    
    if date_filter:
        where.append("SUBSTR(p.start_iso, 1, 10) = @date")
        params["date"] = date_filter
    if venue_filter:
        where.append("UPPER(COALESCE(e.venue, p.venue)) LIKE @venue")
        params["venue"] = f"%{venue_filter.upper()}%"

    if where:
        sql += " WHERE " + " AND ".join(where)
    
    sql += " ORDER BY p.start_iso ASC"

    try:
        upcoming_df = sql_df(sql, params=params, cache_ttl=60)
    except Exception as e:
        # Fallback to base table if the view is missing
        try:
            sql_fb = sql.replace("`autobet-470818.autobet.vw_products_latest_totals`", "`autobet-470818.autobet.tote_products`")
            upcoming_df = sql_df(sql_fb, params=params, cache_ttl=30)
        except Exception as e2:
            flash(f"Query for upcoming events failed: {e2}", "error")
            upcoming_df = pd.DataFrame()

    # Secondary fallback: for GB today, use the 'next 60 minutes' helper view if empty
    try:
        if (upcoming_df is None or upcoming_df.empty) and country == "GB" and date_filter == _today_iso():
            gb_df = sql_df(
                "SELECT product_id, event_id, event_name, venue, country, start_iso, status, currency, total_gross, total_net, rollover \n"
                "FROM `autobet-470818.autobet.vw_gb_open_superfecta_next60` ORDER BY start_iso",
                cache_ttl=30,
            )
            if gb_df is not None and not gb_df.empty:
                upcoming_df = gb_df
    except Exception:
        pass

    # --- Calculate display pool values ---
    if upcoming_df is not None and not upcoming_df.empty:
        # Ensure columns exist and are numeric, fill NaNs with 0
        for col in ['total_gross', 'total_net', 'rollover']:
            if col not in upcoming_df.columns:
                upcoming_df[col] = 0.0
        upcoming_df['total_gross'] = pd.to_numeric(upcoming_df['total_gross'], errors='coerce').fillna(0.0)
        upcoming_df['total_net'] = pd.to_numeric(upcoming_df['total_net'], errors='coerce').fillna(0.0)
        upcoming_df['rollover'] = pd.to_numeric(upcoming_df['rollover'], errors='coerce').fillna(0.0)

        # Calculate total pool and net pool as requested
        upcoming_df['total_pool'] = upcoming_df['total_gross'] + upcoming_df['rollover']
        upcoming_df['net_pool'] = upcoming_df['total_net'] + upcoming_df['rollover']

    calculation_result = None
    if calculate_product_id and not upcoming_df.empty:
        # Find the specific product to calculate
        product_to_calc_series = upcoming_df[upcoming_df['product_id'] == calculate_product_id]
        if not product_to_calc_series.empty:
            p = product_to_calc_series.iloc[0]
            
            if pd.isna(p.get("win_product_id")):
                 flash(f"Cannot calculate model for {p['event_name']}: No open WIN market found to fetch probable odds.", "warning")
            else:
                # Fetch runners and probable odds
                odds_df = sql_df(
<<<<<<< HEAD
                    """
                    SELECT
                      COALESCE(CAST(s.number AS INT64), CAST(o.cloth_number AS INT64)) AS number,
                      COALESCE(s.competitor, CONCAT('#', CAST(COALESCE(s.number, o.cloth_number) AS STRING))) AS name,
                      CAST(o.decimal_odds AS FLOAT64) AS odds
                    FROM vw_tote_probable_odds o
                    LEFT JOIN tote_product_selections s
                      ON s.selection_id = o.selection_id AND s.product_id = o.product_id
                    WHERE o.product_id = ?
                    ORDER BY COALESCE(CAST(s.number AS INT64), CAST(o.cloth_number AS INT64))
                    """,
=======
                    "SELECT s.number, s.competitor as name, o.decimal_odds as odds FROM `autobet-470818.autobet.vw_tote_probable_odds` o JOIN `autobet-470818.autobet.tote_product_selections` s ON o.selection_id = s.selection_id AND s.product_id = o.product_id WHERE o.product_id = ? ORDER BY s.number",
>>>>>>> 465b488b
                    params=(p["win_product_id"],)
                )
                if odds_df.empty or odds_df['odds'].isnull().all():
                    flash(f"Could not fetch probable odds for {p['event_name']}. Cannot run model.", "warning")
                else:
                    # Prefer BigQuery permutations for performance and accuracy
                    calc_result = None
                    try:
                        if _use_bq():
                            top_n = int(max(1, len(odds_df)))
                            perms_df = sql_df(
                                f"SELECT * FROM `{cfg.bq_project}.{cfg.bq_dataset}.tf_superfecta_perms_any`(@pid, @top_n)",
                                params={"pid": p["product_id"], "top_n": top_n},
                                cache_ttl=0,
                            )
                        else:
                            perms_df = None
                    except Exception:
                        perms_df = None

                    if perms_df is not None and not perms_df.empty:
                        # Build runner odds map from WIN market
                        odds_map = {}
                        try:
                            for _, r in odds_df.iterrows():
                                n = str(int(r["number"])) if not pd.isna(r["number"]) else None
                                if n:
                                    odds_map[n] = float(r["odds"]) if not pd.isna(r["odds"]) else None
                        except Exception:
                            odds_map = {}

                        # Prepare perms for EV helper
                        rows = []
                        for _, r in perms_df.sort_values("p", ascending=False).iterrows():
                            ids = [str(r.get("h1")), str(r.get("h2")), str(r.get("h3")), str(r.get("h4"))]
                            rows.append({"ids": ids, "probability": float(r.get("p") or 0.0)})

                        ev_res = calculate_pl_from_perms(
                            perms=rows,
                            bankroll=float(model_params.get("stake_per_line", 10.0) * 100),
                            runner_odds=odds_map,
                            concentration=0.0,
                            market_inefficiency=0.1,
                            desired_profit_pct=5.0,
                            take_rate=float(p.get("deduction_rate") or model_params.get("t", 0.3)),
                            net_rollover=float(p.get("rollover") or model_params.get("R", 0.0)),
                            inc_self=True,
                            div_mult=1.0,
                            f_fix=None,
                            pool_gross_other=float(p.get("total_gross") or 0.0),
                        )
                        pl_model = ev_res.get("pl_model")
                    else:
                        # Fallback: run local Python model
                        calc_result = calculate_pl_strategy(
                            runners=odds_df.to_dict("records"),
                            bet_type="SUPERFECTA",
                            bankroll=float(model_params.get("stake_per_line", 10.0) * 100), # Example bankroll
                            key_horse_mult=2.0, # Default
                            poor_horse_mult=0.5, # Default
                            concentration=0.0, # Default
                            market_inefficiency=0.1, # Default
                            desired_profit_pct=5.0, # Default
                            take_rate=float(p.get("deduction_rate") or model_params.get("t", 0.3)),
                            net_rollover=float(p.get("rollover") or model_params.get("R", 0.0)),
                            inc_self=True,
                            div_mult=1.0,
                            # Let the model compute f-share automatically unless user overrides
                            f_fix=None,
                            pool_gross_other=float(p.get("total_gross") or 0.0),
                        )
                        pl_model = calc_result.get("pl_model")
                    if pl_model and pl_model.get("best_scenario"):
                        scenario = pl_model["best_scenario"]
                        staking_plan = pl_model.get("staking_plan") or []
                        # Filter out zero-stake lines (rounded to 2dp) for placement
                        filtered_lines = []
                        weighted_lines = []
                        for s in staking_plan:
                            try:
                                amt = float(s.get("stake") or 0.0)
                                if round(amt + 1e-9, 2) > 0.0:
                                    ln = s.get("line")
                                    filtered_lines.append(ln)
                                    weighted_lines.append({"line": ln, "stake": round(amt, 2)})
                            except Exception:
                                pass
                        calculation_result = {
                            "product": p.to_dict(),
                            "scenario": scenario,
                            "staking_plan_text": "\n".join(filtered_lines),
                            "total_stake": scenario.get("total_stake", 0.0),
                            "weighted_lines": weighted_lines,
                        }
                    else:
                        flash(f"Model did not find a profitable strategy for {p['event_name']}.", "info")
        else:
            flash(f"Product ID {calculate_product_id} not found in upcoming events.", "warning")

    return render_template(
        "tote_live_model.html",
        events=upcoming_df.to_dict("records") if not upcoming_df.empty else [],
        calculation_result=calculation_result,
        filters={
            "country": country,
            "date": date_filter,
            "venue": venue_filter,
        },
        country_options=country_options,
        venue_options=venue_options,
    )


@app.route("/api/tote/bet_status")
def api_tote_bet_status():
    # Not available in the current BigQuery-only mode.
    return app.response_class(
        json.dumps({"error": "Bet status API not available"}),
        mimetype="application/json",
        status=400,
    )

@app.route("/api/tote/placement_id")
def api_tote_placement_id():
    # Not available in the current BigQuery-only mode.
    return app.response_class(
        json.dumps({"error": "Placement ID API not available"}),
        mimetype="application/json",
        status=400,
    )

@app.route("/models")
def models_page():
    """Responsive Models page backed by BigQuery backtest TFs."""
    if not _use_bq():
        flash("BigQuery is not configured. Set BQ_PROJECT and BQ_DATASET.", "error")
        return redirect(url_for('index'))

    start = (request.args.get("start") or "2024-01-01").strip()
    end = (request.args.get("end") or _today_iso()).strip()
    try:
        top_n = int(request.args.get("top_n") or 10)
    except Exception:
        top_n = 10
    try:
        coverage = float(request.args.get("coverage") or 0.60)
    except Exception:
        coverage = 0.60
    try:
        limit = max(1, int(request.args.get("limit") or 200))
    except Exception:
        limit = 200

    tf = f"`{cfg.bq_project}.{cfg.bq_dataset}.tf_sf_backtest_horse_any`"
    try:
        rows_df = sql_df(
            f"SELECT * FROM {tf}(@start,@end,@top_n,@cov) ORDER BY start_iso LIMIT @lim",
            params={"start": start, "end": end, "top_n": top_n, "cov": coverage, "lim": limit},
            cache_ttl=0,
        )
    except Exception as e:
        rows_df = pd.DataFrame()
        flash(f"Backtest error: {e}", "error")

    try:
        sum_df = sql_df(
            f"""
            WITH r AS (
              SELECT * FROM {tf}(@start,@end,@top_n,@cov)
            )
            SELECT
              COUNT(*) AS races,
              COUNTIF(winner_rank IS NOT NULL) AS with_winner_rank,
              COUNTIF(hit_at_coverage) AS hits_at_cov,
              SAFE_DIVIDE(COUNTIF(hit_at_coverage), NULLIF(COUNT(*),0)) AS hit_rate
            FROM r
            """,
            params={"start": start, "end": end, "top_n": top_n, "cov": coverage},
            cache_ttl=0,
        )
        summary = ({} if sum_df.empty else sum_df.iloc[0].to_dict())
    except Exception as e:
        summary = {}
        flash(f"Summary error: {e}", "error")

    # Annotate weight source (PRED vs ODDS) for displayed rows
    try:
        if rows_df is not None and not rows_df.empty:
            pids = list(dict.fromkeys(rows_df["product_id"].astype(str).tolist()))
            if pids:
                csv_ids = ",".join(pids)
                pred_df = sql_df(
                    """
                    WITH ids AS (SELECT id FROM UNNEST(SPLIT(@ids, ',')) AS id)
                    SELECT DISTINCT s.product_id " +
                    "FROM `autobet-470818.autobet.vw_superfecta_runner_strength` s
                    JOIN ids ON ids.id = s.product_id
                    """,
                    params={"ids": csv_ids},
                    cache_ttl=0,
                )
                odds_df = sql_df(
                    """
                    WITH ids AS (SELECT id FROM UNNEST(SPLIT(@ids, ',')) AS id)
                    SELECT DISTINCT s.product_id " +
                    "FROM `autobet-470818.autobet.vw_sf_strengths_from_win_horse` s
                    JOIN ids ON ids.id = s.product_id
                    """,
                    params={"ids": csv_ids},
                    cache_ttl=0,
                )
                pred_set = set([] if pred_df is None or pred_df.empty else pred_df["product_id"].astype(str).tolist())
                odds_set = set([] if odds_df is None or odds_df.empty else odds_df["product_id"].astype(str).tolist())
                rows_df["weights_source"] = rows_df["product_id"].astype(str).apply(
                    lambda x: ("PRED" if x in pred_set else ("ODDS" if x in odds_set else "UNKNOWN"))
                )
    except Exception:
        pass

    return render_template(
        "models.html",
        params={"start": start, "end": end, "top_n": top_n, "coverage": coverage, "limit": limit},
        summary=summary,
        rows=([] if rows_df is None or rows_df.empty else rows_df.to_dict("records")),
    )

@app.route("/api/models/ev_curve")
def api_models_ev_curve():
    if not _use_bq():
        return app.response_class(json.dumps({"error": "BigQuery not configured"}), mimetype="application/json", status=400)
    pid = (request.args.get("pid") or "").strip()
    try:
        top_n = int(request.args.get("top_n") or 10)
    except Exception:
        top_n = 10
    if not pid:
        return app.response_class(json.dumps({"error": "missing pid"}), mimetype="application/json", status=400)
    try:
        df = sql_df(
            f"SELECT line_index, lines_frac, cum_prob, stake_total, o_min_break_even FROM `{cfg.bq_project}.{cfg.bq_dataset}.tf_sf_breakeven_latest`(@pid, @top_n) ORDER BY line_index",
            params={"pid": pid, "top_n": top_n},
            cache_ttl=0,
        )
        rows = ([] if df is None or df.empty else df.to_dict("records"))
        return app.response_class(json.dumps({"rows": rows}), mimetype="application/json")
    except Exception as e:
        return app.response_class(json.dumps({"error": str(e)}), mimetype="application/json", status=500)

@app.route("/models/<model_id>/eval")
def model_eval_page(model_id: str):
    # This page relied on legacy local tables and is disabled.
    flash("Model evaluation is temporarily disabled.", "warning")
    return redirect(url_for('index'))

@app.route("/models/<model_id>/superfecta")
def model_superfecta_eval_page(model_id: str):
    # This page relied on legacy local tables and is disabled.
    flash("Model pages are temporarily disabled.", "warning")
    return redirect(url_for('index'))

@app.route("/models/<model_id>/eval/event/<event_id>")
def model_event_eval_page(model_id: str, event_id: str):
    # This page relied on legacy local tables and is disabled.
    flash("Model pages are temporarily disabled.", "warning")
    return redirect(url_for('index'))
@app.route("/imports")
def imports_page():
    """Show latest data imports and basic counts from BigQuery."""
    try:
        prod_today = sql_df("SELECT COUNT(1) AS c, MAX(start_iso) AS max_start FROM `autobet-470818.autobet.tote_products` WHERE DATE(SUBSTR(start_iso,1,10))=CURRENT_DATE()")
        ev_today = sql_df("SELECT COUNT(1) AS c, MAX(start_iso) AS max_start FROM `autobet-470818.autobet.tote_events` WHERE DATE(SUBSTR(start_iso,1,10))=CURRENT_DATE()")
        raw_latest = sql_df("SELECT endpoint, fetched_ts FROM `autobet-470818.autobet.raw_tote` ORDER BY fetched_ts DESC LIMIT 20")
        prob_latest = sql_df("SELECT fetched_ts FROM `autobet-470818.autobet.raw_tote_probable_odds` ORDER BY fetched_ts DESC LIMIT 20")
    except Exception as e:
        flash(f"Import stats error: {e}", "error")
        prod_today = ev_today = raw_latest = prob_latest = None
    return render_template(
        "imports.html",
        prod_today=(prod_today.to_dict("records")[0] if prod_today is not None and not prod_today.empty else {}),
        ev_today=(ev_today.to_dict("records")[0] if ev_today is not None and not ev_today.empty else {}),
        raw_latest=(raw_latest.to_dict("records") if raw_latest is not None and not raw_latest.empty else []),
        prob_latest=(prob_latest.to_dict("records") if prob_latest is not None and not prob_latest.empty else []),
    )

@app.route("/tote/bet", methods=["GET", "POST"])
def tote_bet_page():
    """A unified page to place bets. Supports simple (e.g., WIN) and complex (e.g., SUPERFECTA) bets."""
    if request.method == "POST":
        product_id = request.form.get("product_id")
        stake_str = request.form.get("stake")
        currency = request.form.get("currency", "GBP")
        mode = request.form.get("mode", "audit")
        if mode != "live":
            mode = "audit"
        if mode == "live" and (os.getenv("TOTE_LIVE_ENABLED", "0").lower() not in ("1","true","yes","on")):
            flash("Live betting disabled (TOTE_LIVE_ENABLED not set). Using audit mode.", "warning")
            mode = "audit"

        # Add logging
        try:
            print(f"[BetPlacement] Attempting bet product_id={product_id}, stake={stake_str}, mode='{mode}'")
        except Exception:
            pass

        errors = []
        if not product_id:
            errors.append("Product must be selected.")
        if not stake_str:
            errors.append("Stake is required.")

        stake = 0.0
        try:
            stake = float(stake_str)
            if stake <= 0:
                errors.append("Stake must be a positive number.")
        except Exception:
            errors.append("Stake must be a valid number.")

        if errors:
            for e in errors:
                flash(e, "error")
            return redirect(request.referrer or url_for("tote_bet_page"))

        # Determine bet type
        prod_df = sql_df("SELECT bet_type FROM `autobet-470818.autobet.tote_products` WHERE product_id=?", params=(product_id,))
        if prod_df.empty:
            flash(f"Product with ID '{product_id}' not found.", "error")
            return redirect(request.referrer or url_for("tote_bet_page"))
        bet_type = (prod_df.iloc[0]['bet_type'] or "").upper()
        db = get_db()
        res = {}

        if bet_type in ["WIN", "PLACE"]:
            from .providers.tote_bets import place_audit_simple_bet
            from .providers.tote_api import ToteClient
            selection_id = request.form.get("selection_id")
            if not selection_id:
                flash("A runner/selection must be chosen for a WIN/PLACE bet.", "error")
                return redirect(request.referrer or url_for("tote_bet_page"))
            client_for_placement = ToteClient()
            if mode == 'live':
                if cfg.tote_graphql_url:
                    client_for_placement.base_url = cfg.tote_graphql_url.strip()
            elif mode == 'audit':
                if cfg.tote_audit_graphql_url:
                    client_for_placement.base_url = cfg.tote_audit_graphql_url.strip()
            res = place_audit_simple_bet(db, mode=mode, product_id=product_id, selection_id=selection_id, stake=stake, currency=currency, post=True, client=client_for_placement)
        elif bet_type in ["SUPERFECTA", "TRIFECTA", "EXACTA"]:
            from .providers.tote_bets import place_audit_superfecta
            from .providers.tote_api import ToteClient
            selections_text = (request.form.get("selections_text") or "").strip()
            if not selections_text:
                flash("Selections must be provided for a combination bet (e.g., '1-2-3-4').", "error")
                return redirect(request.referrer or url_for("tote_bet_page"))
            selections = [p for p in (selections_text.replace("\r","\n").replace(",","\n").split("\n")) if p.strip()]
            client_for_placement = ToteClient()
            if mode == 'live':
                if cfg.tote_graphql_url:
                    client_for_placement.base_url = cfg.tote_graphql_url.strip()
            elif mode == 'audit':
                if cfg.tote_audit_graphql_url:
                    client_for_placement.base_url = cfg.tote_audit_graphql_url.strip()
            res = place_audit_superfecta(db, mode=mode, product_id=product_id, selections=selections, stake=stake, currency=currency, post=True, stake_type="total", client=client_for_placement)
        else:
            flash(f"Bet type '{bet_type}' is not currently supported on this page.", "error")
            return redirect(request.referrer or url_for("tote_bet_page"))

        st = res.get("placement_status")
        err_msg = res.get("error")
        if err_msg:
            if "Failed to fund ticket" in str(err_msg):
                flash("Bet placement failed: Insufficient funds in the Tote account for a live bet.", "error")
            else:
                flash(f"Bet placement error: {err_msg}", "error")
        elif st:
            ok = str(st).upper() in ("PLACED", "ACCEPTED", "OK", "SUCCESS")
            msg = f"Bet placement status: {st}"
            fr = res.get("failure_reason")
            if fr:
                msg += f" (reason: {fr})"
            flash(msg, "success" if ok else "error")
        else:
            flash("Bet recorded (no placement status returned).", "success")

        return redirect(request.referrer or url_for("tote_bet_page"))

    # GET request: Handle filters and fetch upcoming events
    country = (request.args.get("country") or "").strip().upper()
    venue = (request.args.get("venue") or "").strip()

    where = []
    params: dict[str, Any] = {}
    if country:
        where.append("UPPER(country) = @country")
        params["country"] = country
    if venue:
        where.append("UPPER(venue) LIKE UPPER(@venue)")
        params["venue"] = f"%{venue}%"

    # Default to showing events in the next 24 hours.
    from datetime import timezone
    now = datetime.now(timezone.utc)
    start_iso = now.isoformat(timespec='seconds').replace('+00:00', 'Z')
    end_iso = (now + timedelta(hours=24)).isoformat(timespec='seconds').replace('+00:00', 'Z')
    where.append("start_iso BETWEEN @start AND @end")
    params["start"] = start_iso
    params["end"] = end_iso

    # Filter for events that are not yet finished.
    where.append("status IN ('SCHEDULED', 'OPEN')")

    ev_sql = (
        "SELECT event_id, name, venue, country, start_iso "
        "FROM `autobet-470818.autobet.tote_events`"
    )
    if where:
        ev_sql += " WHERE " + " AND ".join(where)

    ev_sql += " ORDER BY start_iso ASC LIMIT 200"

    events_df = sql_df(ev_sql, params=params)
    countries_df = sql_df("SELECT DISTINCT country FROM `autobet-470818.autobet.tote_events` WHERE country IS NOT NULL AND country<>'' ORDER BY country")
    # Optional preselect by product_id
    preselect = None
    try:
        pid = (request.args.get("product_id") or "").strip()
        if pid:
            df = sql_df("SELECT event_id FROM `autobet-470818.autobet.tote_products` WHERE product_id=?", params=(pid,))
            if not df.empty:
                preselect = {"product_id": pid, "event_id": df.iloc[0]['event_id']}
    except Exception:
        preselect = None

    return render_template(
        "tote_bet.html",
        events=events_df.to_dict("records") if not events_df.empty else [],
        filters={
            "country": country,
            "venue": venue,
        },
        country_options=(countries_df['country'].tolist() if not countries_df.empty else []),
        preselect=preselect,
    )<|MERGE_RESOLUTION|>--- conflicted
+++ resolved
@@ -3546,7 +3546,6 @@
             else:
                 # Fetch runners and probable odds
                 odds_df = sql_df(
-<<<<<<< HEAD
                     """
                     SELECT
                       COALESCE(CAST(s.number AS INT64), CAST(o.cloth_number AS INT64)) AS number,
@@ -3558,9 +3557,6 @@
                     WHERE o.product_id = ?
                     ORDER BY COALESCE(CAST(s.number AS INT64), CAST(o.cloth_number AS INT64))
                     """,
-=======
-                    "SELECT s.number, s.competitor as name, o.decimal_odds as odds FROM `autobet-470818.autobet.vw_tote_probable_odds` o JOIN `autobet-470818.autobet.tote_product_selections` s ON o.selection_id = s.selection_id AND s.product_id = o.product_id WHERE o.product_id = ? ORDER BY s.number",
->>>>>>> 465b488b
                     params=(p["win_product_id"],)
                 )
                 if odds_df.empty or odds_df['odds'].isnull().all():

from __future__ import annotations
import os
import time
import pandas as pd
from datetime import date, timedelta, datetime
from flask import Flask, render_template, request, redirect, flash, url_for, send_file, Response
from .config import cfg
from .db import get_db, init_db
from pathlib import Path
import json
import threading
import traceback
import math
import queue
from typing import Optional, Sequence, Mapping, Any
from google.cloud import bigquery
from .providers.tote_bets import place_audit_superfecta
from .providers.tote_bets import refresh_bet_status, audit_list_bets, sync_bets_from_api
from .gcp import publish_pubsub_message
from .providers.pl_calcs import calculate_pl_strategy
import itertools
import math
from collections import defaultdict
import requests

# Simple in-process TTL cache for sql_df results
_SQLDF_CACHE_LOCK = threading.Lock()
_SQLDF_CACHE: dict[tuple, tuple[float, pd.DataFrame]] = {}

def _sqldf_cache_key(final_sql: str, params: Any) -> tuple:
    """Build a stable cache key from SQL, params, and active dataset settings."""
    proj = cfg.bq_project or ""
    ds = cfg.bq_dataset or ""
    try:
        if isinstance(params, Mapping):
            # Normalize mapping by sorting keys
            kv = tuple(sorted((str(k), None if v is None else (float(v) if isinstance(v, (int, float)) else str(v))) for k, v in params.items()))
        elif isinstance(params, (list, tuple)):
            kv = tuple(None if v is None else (float(v) if isinstance(v, (int, float)) else str(v)) for v in params)
        elif params is None:
            kv = ()
        else:
            kv = (str(params),)
    except Exception:
        # Fallback to stringifying if any issue
        kv = (str(params),)
    return (proj, ds, final_sql, kv)

def _sqldf_cache_get(key: tuple) -> Optional[pd.DataFrame]:
    if not cfg.web_sqldf_cache_enabled:
        return None
    now = time.time()
    with _SQLDF_CACHE_LOCK:
        ent = _SQLDF_CACHE.get(key)
        if not ent:
            return None
        exp, df = ent
        if exp < now:
            # expired; drop
            try:
                del _SQLDF_CACHE[key]
            except Exception:
                pass
            return None
        # Return a deep copy to avoid mutation-by-callers
        try:
            return df.copy(deep=True)
        except Exception:
            return df

def _sqldf_cache_set(key: tuple, df: pd.DataFrame, ttl: int) -> None:
    if not cfg.web_sqldf_cache_enabled or ttl <= 0:
        return
    exp = time.time() + ttl
    with _SQLDF_CACHE_LOCK:
        # Capacity guard: purge expired then trim if needed
        if len(_SQLDF_CACHE) >= max(16, cfg.web_sqldf_cache_max_entries):
            now = time.time()
            # Remove expired entries first
            expired = [k for k, (e, _) in _SQLDF_CACHE.items() if e < now]
            for k in expired:
                _SQLDF_CACHE.pop(k, None)
            # If still over capacity, drop oldest entries
            if len(_SQLDF_CACHE) >= cfg.web_sqldf_cache_max_entries:
                oldest = sorted(_SQLDF_CACHE.items(), key=lambda it: it[1][0])[: max(1, len(_SQLDF_CACHE) - cfg.web_sqldf_cache_max_entries + 1)]
                for k, _ in oldest:
                    _SQLDF_CACHE.pop(k, None)
        # Store a deep copy to isolate cache
        try:
            _SQLDF_CACHE[key] = (exp, df.copy(deep=True))
        except Exception:
            _SQLDF_CACHE[key] = (exp, df)

def _sql_is_readonly(sql: str) -> bool:
    """Best-effort check that a query is read-only (SELECT/WITH).

    Strips leading comments and whitespace, then checks the first token.
    """
    try:
        s = sql.strip()
        # Remove simple leading line comments
        lines = []
        for line in s.splitlines():
            ls = line.lstrip()
            if ls.startswith("--"):
                # skip pure comment lines
                continue
            lines.append(line)
        s2 = "\n".join(lines).strip().upper()
        # Handle parentheses around CTEs
        while s2.startswith("("):
            s2 = s2[1:].lstrip()
        return s2.startswith("SELECT") or s2.startswith("WITH")
    except Exception:
        return False

# Helper function for permutations (nPr) - not directly used in PL, but good to have
class EventBus:
    """A simple thread-safe, in-memory event bus for real-time UI updates."""
    def __init__(self):
        self.subscribers = defaultdict(list)
        self.lock = threading.Lock()

    def publish(self, channel: str, data: dict):
        """Publish an event. Called from the subscriber thread."""
        with self.lock:
            # Create a copy to avoid issues if a subscriber unsubscribes during iteration
            sub_list = self.subscribers.get(channel, [])[:]
        
        # The queue will store a tuple of (channel, data)
        for q in sub_list:
            try:
                q.put_nowait((channel, data))
            except queue.Full:
                # Subscriber is too slow, message is dropped.
                # In a real-world scenario, you might log this.
                pass

    def subscribe(self, channels: list[str]) -> queue.Queue:
        """Subscribe to one or more channels. Returns a queue to consume events."""
        q = queue.Queue(maxsize=200)
        with self.lock:
            for channel in channels:
                self.subscribers[channel].append(q)
        return q

    def unsubscribe(self, channels: list[str], q: queue.Queue):
        """Unsubscribe a queue from channels."""
        with self.lock:
            for channel in channels:
                # Use a while loop to remove all occurrences, just in case
                while q in self.subscribers.get(channel, []):
                    self.subscribers[channel].remove(q)

event_bus = EventBus()


app = Flask(__name__)
app.config['SECRET_KEY'] = os.getenv("FLASK_SECRET", "dev-secret")


def _today_iso() -> str:
    """Returns today's date in YYYY-MM-DD format."""
    return date.today().isoformat()

# --- Background: pool subscription (optional) ---
_pool_thread_started = False

def _pool_subscriber_loop():
    from .providers.tote_subscriptions import run_subscriber
    while True:
        try:
            # The subscriber loop will now use the BigQuery sink via the new db layer
            db = get_db()
<<<<<<< HEAD
            # Note: run_subscriber currently manages its own realtime bus publishing.
            # Do not pass unsupported kwargs.
            run_subscriber(db, duration=None)
=======
            run_subscriber(db, duration=None, event_callback=event_bus.publish)
>>>>>>> 51ac1478
        except Exception as e:
            try:
                print("[PoolSub] error:", e)
                traceback.print_exc()
            except Exception:
                pass
            try:
                time.sleep(5)
            except Exception:
                pass

def _maybe_start_pool_thread():
    global _pool_thread_started
    if _pool_thread_started:
        return
    flag = os.getenv("SUBSCRIBE_POOLS", "0").lower() in ("1","true","yes","on")
    if flag:
        t = threading.Thread(target=_pool_subscriber_loop, name="pool-subscriber", daemon=True)
        t.start()
        _pool_thread_started = True

def _maybe_start_bq_exporter():
    # Placeholder for legacy background exporter. No-op in BQ-only mode.
    return

@app.route('/stream')
def stream():
    """Server-Sent Events (SSE) endpoint."""
    # Get topics from client, e.g. /stream?topic=pool_total_changed&topic=product_status_changed
<<<<<<< HEAD
    # Accept either repeated topic params (?topic=...) or a comma-separated 'topics' param
    topics = request.args.getlist('topic')
    if not topics:
        topics_csv = (request.args.get('topics') or '').strip()
        if topics_csv:
            topics = [t for t in topics_csv.split(',') if t]
    if not topics:
=======
    topics = request.args.getlist('topic')
    if not topics:
>>>>>>> 51ac1478
        return Response("No topics specified.", status=400, mimetype='text/plain')

    def event_generator():
        q = event_bus.subscribe(topics)
        try:
            while True:
                try:
                    # Block with a timeout to send keep-alives
                    channel, data = q.get(timeout=25)
                    yield f"event: {channel}\ndata: {json.dumps(data)}\n\n"
                except queue.Empty:
                    yield ": keep-alive\n\n"
        finally:
            event_bus.unsubscribe(topics, q)
    
    return Response(event_generator(), mimetype='text/event-stream')


def _use_bq() -> bool:
    return bool(cfg.bq_project and cfg.bq_dataset)


def _build_bq_query(sql: str, params: Any) -> tuple[str, list[bigquery.ScalarQueryParameter]]:
    """Prepare SQL and BigQuery parameters from either a mapping or a sequence.

    - If params is a mapping, assume the SQL uses @name placeholders.
    - If params is a sequence, convert positional '?' to @p0, @p1, ...
    - If params is None/empty, return as-is with no parameters.
    """
    qp: list[bigquery.ScalarQueryParameter] = []
    if not params:
        return sql, qp
    # Mapping (named parameters)
    if isinstance(params, Mapping):
        for k, v in params.items():
            if isinstance(v, bool):
                qp.append(bigquery.ScalarQueryParameter(str(k), "BOOL", v))
            elif v is None:
                # Default typed NULL to FLOAT64 for numeric expressions
                qp.append(bigquery.ScalarQueryParameter(str(k), "FLOAT64", None))
            elif isinstance(v, float):
                qp.append(bigquery.ScalarQueryParameter(str(k), "FLOAT64", v))
            elif isinstance(v, int):
                qp.append(bigquery.ScalarQueryParameter(str(k), "INT64", v))
            else:
                qp.append(bigquery.ScalarQueryParameter(str(k), "STRING", str(v)))
        return sql, qp
    # Sequence (positional parameters)
    if isinstance(params, (list, tuple)):
        parts = sql.split("?")
        new_sql = ""
        for i, part in enumerate(parts[:-1]):
            new_sql += part + f"@p{i}"
        new_sql += parts[-1]
        for i, v in enumerate(params):
            if isinstance(v, bool):
                qp.append(bigquery.ScalarQueryParameter(f"p{i}", "BOOL", v))
            elif isinstance(v, float):
                qp.append(bigquery.ScalarQueryParameter(f"p{i}", "FLOAT64", v))
            elif isinstance(v, int):
                qp.append(bigquery.ScalarQueryParameter(f"p{i}", "INT64", v))
            else:
                qp.append(bigquery.ScalarQueryParameter(f"p{i}", "STRING", None if v is None else str(v)))
        return new_sql, qp
    # Fallback: treat as string (single param) -> STRING
    qp.append(bigquery.ScalarQueryParameter("p0", "STRING", str(params)))
    return sql.replace("?", "@p0"), qp


def _bq_execute(sql: str, params: Any = None):
    """Execute a DML/DDL query against BigQuery and return the result iterator."""
    db = get_db()
    q, qp = _build_bq_query(sql, params)
    job_config = bigquery.QueryJobConfig(
        default_dataset=f"{cfg.bq_project}.{cfg.bq_dataset}",
        query_parameters=qp,
    )
    return db.query(q, job_config=job_config)


def _viability_local_perm(N: int, K: int, O: float, M: int, l: float, t: float, R: float, inc_self: bool, mult: float, f_fix: float | None) -> dict:
    # total lines P(N,K)
    C = 0
    if N and K and N >= K:
        ctmp = 1
        for i in range(K):
            ctmp *= (N - i)
        C = int(ctmp)
    M_adj = max(0, min(M, C)) if C > 0 else 0
    alpha = (M_adj / C) if C > 0 else 0.0
    S = M_adj * l
    S_inc = S if inc_self else 0.0
    # auto f-share (fix units): approximate others' stake on a single permutation as O/C
    # Your stake on a single permutation is l -> f_auto = l / (l + O/C) = (C*l) / (O + C*l)
    denom = (O + C * l)
    f_auto = float((C * l) / denom) if (C > 0 and denom > 0) else 0.0
    f_used = float(f_fix) if (f_fix is not None) else f_auto
    NetPool_now = mult * (((1.0 - t) * (O + S_inc)) + R)
    ExpReturn = alpha * f_used * NetPool_now
    ExpProfit = ExpReturn - S
    cover_all_stake = C * l
    cover_all_S_inc = cover_all_stake if inc_self else 0.0
    NetPool_all = mult * (((1.0 - t) * (O + cover_all_S_inc)) + R)
    ExpProfit_all = f_used * NetPool_all - cover_all_stake
    cover_all_pos = (ExpProfit_all > 0)
    denom2 = (f_used * mult * (1.0 - t))
    O_min = ((C * l) - (f_used * mult * (((1.0 - t) * cover_all_S_inc) + R))) / denom2 if denom2 > 0 else None
    # alpha min for +EV
    if C == 0 or l == 0 or f_used <= 0 or (1.0 - t) <= 0:
        alpha_min = None
    elif inc_self:
        num = (C * l) - (f_used * mult * (((1.0 - t) * O) + R))
        den = f_used * mult * (1.0 - t) * (C * l)
        alpha_min = max(0.0, min(1.0, num / den)) if den > 0 else None
    else:
        alpha_min = 0.0 if (f_used * mult * (((1.0 - t) * O) + R)) > (C * l) else None
    return {
        "total_lines": C,
        "lines_covered": M_adj,
        "coverage_frac": alpha,
        "stake_total": S,
        "net_pool_if_bet": NetPool_now,
        "f_share_used": f_used,
        "expected_return": ExpReturn,
        "expected_profit": ExpProfit,
        "is_positive_ev": (ExpProfit > 0),
        "cover_all_stake": cover_all_stake,
        "cover_all_expected_profit": ExpProfit_all,
        "cover_all_is_positive": cover_all_pos,
        "cover_all_o_min_break_even": O_min,
        "coverage_frac_min_positive": alpha_min,
    }

def _row_to_json_response(df_row_series):
    """Safely convert a pandas Series (row) to a JSON response."""
    row_dict = df_row_series.to_dict()
    # Handle numpy/pandas types that json.dumps doesn't like
    for k, v in row_dict.items():
        if pd.isna(v):
            row_dict[k] = None
    return app.response_class(json.dumps(row_dict), mimetype="application/json")


# This function is already in webapp.py, but including it here for context of its usage
def sql_df(*args, **kwargs) -> pd.DataFrame:
    """Runs a query against BigQuery and returns a pandas DataFrame.

    Backwards compatible signatures:
    - sql_df(sql: str, params: Optional[Sequence|Mapping] = None)
    - sql_df(conn_ignored, sql: str, params: Optional[Sequence|Mapping] = None)
    """
    if not _use_bq():
        raise RuntimeError("BigQuery is not configured. Set BQ_PROJECT and BQ_DATASET.")
    # Parse arguments (support legacy first arg = conn)
    if not args:
        raise TypeError("sql_df requires at least the SQL string")
    if isinstance(args[0], str):
        sql = args[0]
        params = kwargs.get("params")
    else:
        if len(args) < 2 or not isinstance(args[1], str):
            raise TypeError("sql_df(conn?, sql: str, params=...) expected")
        sql = args[1]
        params = kwargs.get("params") or (args[2] if len(args) > 2 else None)

    # Optional safety: enforce read-only queries from web layer
    enforce_readonly = kwargs.get("read_only", True)
    if enforce_readonly and not _sql_is_readonly(sql):
        raise PermissionError("sql_df only allows SELECT/WITH queries from the web layer.")

    cache_ttl = kwargs.get("cache_ttl")
    if cache_ttl is None:
        cache_ttl = max(0, int(cfg.web_sqldf_cache_ttl_s))

    q, qp = _build_bq_query(sql, params)
    # Cache by final SQL + original params signature
    ck = _sqldf_cache_key(q, params)
    if cache_ttl > 0:
        hit = _sqldf_cache_get(ck)
        if hit is not None:
            return hit

    job_config = bigquery.QueryJobConfig(
        default_dataset=f"{cfg.bq_project}.{cfg.bq_dataset}",
        query_parameters=qp,
    )
    db = get_db()
    it = db.query(q, job_config=job_config)
    # Prefer BQ Storage API if enabled; graceful fallback
    use_bqs = bool(cfg.bq_use_storage_api)
    try:
        df = it.to_dataframe(create_bqstorage_client=use_bqs)
    except Exception:
        df = it.to_dataframe(create_bqstorage_client=False)

    # Cache the full dataframe
    _sqldf_cache_set(ck, df, cache_ttl)
    return df

@app.template_filter('datetime')
def _fmt_datetime(ts: float | int | str):
    try:
        import datetime as _dt
        v = float(ts)
        return _dt.datetime.utcfromtimestamp(v).strftime('%Y-%m-%d %H:%M')
    except Exception:
        try:
            return str(ts)
        except Exception:
            return ''

@app.template_filter('f0')
def _fmt_f0(v):
    """Format a value as 0 decimal float; safe for Decimal/str/None."""
    try:
        return f"{float(v):.0f}"
    except Exception:
        return "0"

@app.template_filter('f2')
def _fmt_f2(v):
    """Format a value as 2 decimal float; safe for Decimal/str/None."""
    try:
        return f"{float(v):.2f}"
    except Exception:
        return "0.00"

@app.template_filter('pct1')
def _fmt_pct1(v):
    """Format 0-1 (or 0-100) as percentage with 1 decimal place."""
    try:
        x = float(v)
        if x > 1.0:
            x = x / 100.0
        return f"{x*100.0:.1f}%"
    except Exception:
        return "—"

@app.route("/")
def index():
    """Simplified dashboard with quick links and bank widget."""
    from datetime import datetime, timedelta, timezone

    # Bankroll placeholder sourced from config
    bankroll = cfg.paper_starting_bankroll

    # UI Improvement: Show all upcoming events in the next 24 hours, not just horse racing in the next 60 mins.
    now = datetime.now(timezone.utc)
    start_iso = now.isoformat(timespec='seconds').replace('+00:00', 'Z')
    end_iso = (now + timedelta(hours=24)).isoformat(timespec='seconds').replace('+00:00', 'Z')

    ev_sql = (
        "SELECT event_id, name, venue, country, start_iso, sport, status "
        "FROM tote_events WHERE start_iso BETWEEN @start AND @end "
        "ORDER BY start_iso ASC LIMIT 100"
    )
    evs = sql_df(ev_sql, params={"start": start_iso, "end": end_iso})

    # Upcoming Superfecta (prefer 60m GB view with breakeven); graceful fallback if missing.
    try:
        sfs = sql_df(
            "SELECT product_id, event_id, event_name, venue, country, start_iso, status, currency, COALESCE(total_net,0.0) AS total_net "
            "FROM vw_gb_open_superfecta_next60_be ORDER BY start_iso LIMIT 20",
            cache_ttl=0,
        )
    except Exception:
        # Fallback: next 60 minutes using latest totals view
        sf_fallback = (
            "SELECT p.product_id, p.event_id, p.event_name, COALESCE(e.venue,p.venue) AS venue, "
            "UPPER(COALESCE(e.country,p.currency)) AS country, p.start_iso, COALESCE(p.status,'') AS status, p.currency, COALESCE(p.total_net,0.0) AS total_net "
            "FROM vw_products_latest_totals p LEFT JOIN tote_events e USING(event_id) "
            "WHERE UPPER(p.bet_type)='SUPERFECTA' "
            "AND TIMESTAMP(p.start_iso) BETWEEN CURRENT_TIMESTAMP() AND TIMESTAMP_ADD(CURRENT_TIMESTAMP(), INTERVAL 60 MINUTE) "
            "AND UPPER(COALESCE(e.country,p.currency))='GB' "
            "ORDER BY p.start_iso ASC LIMIT 20"
        )
        sfs = sql_df(sf_fallback, cache_ttl=10)

    return render_template(
        "index.html",
        balance=round(bankroll, 2),
        now_next=(evs.to_dict("records") if not evs.empty else []),
        now_next_sf=(sfs.to_dict("records") if not sfs.empty else []),
    )

# --- Schema helper routes (for Tote GraphQL docs/devtools) ---
def _schema_path() -> str:
    return str(Path(__file__).resolve().parent.parent / 'docs' / 'tote_schema.graphqls')

def _sdl_to_html(sdl: str) -> str:
    # Minimal pre block; avoid heavy formatting client-side
    try:
        return f"<pre style='white-space:pre-wrap; font-family:monospace;'>{sdl.replace('<','&lt;').replace('>','&gt;')}</pre>"
    except Exception:
        return "<pre>(error rendering SDL)</pre>"

def _write_sdl(sdl: str) -> None:
    p = _schema_path()
    Path(p).parent.mkdir(parents=True, exist_ok=True)
    with open(p, 'w', encoding='utf-8') as f:
        f.write(sdl)

@app.route("/tote/schema")
def tote_schema_page():
    sdl = None; err = None
    try:
        p = _schema_path()
        if os.path.exists(p):
            with open(p, 'r', encoding='utf-8') as f:
                sdl = f.read()
    except Exception as e:
        err = str(e)
    sdl_html = _sdl_to_html(sdl) if sdl else None
    # Basic index of helper links
    index = [
        ("Download SDL", url_for('tote_schema_download')),
        ("Refresh SDL", url_for('tote_schema_refresh')),
        ("Probe Products", url_for('tote_schema_probe')),
        ("Example Queries", url_for('tote_schema_queries')),
    ]
    return render_template("tote_schema.html", sdl_html=sdl_html, index=index, error=err)

@app.route("/tote/schema/download")
def tote_schema_download():
    p = _schema_path()
    if not os.path.exists(p):
        flash("Schema file not found. Use Refresh to fetch from API.", "error")
        return redirect(url_for('tote_schema_page'))
    return send_file(p, as_attachment=True, download_name="tote_schema.graphqls")

@app.route("/tote/schema/refresh")
def tote_schema_refresh():
    try:
        from .providers.tote_api import ToteClient
        client = ToteClient()
        sdl = client.graphql_sdl()
        _write_sdl(sdl)
        flash("Schema refreshed from API.", "success")
    except Exception as e:
        flash(f"Refresh failed: {e}", "error")
    return redirect(url_for('tote_schema_page'))

@app.route("/tote/schema/probe")
def tote_schema_probe():
    from flask import Response
    try:
        from .providers.tote_api import ToteClient
        from .ingest.tote_products import PRODUCTS_QUERY
        client = ToteClient()
        data = client.graphql(PRODUCTS_QUERY, {"first": 1, "status": "OPEN"})
        import json as _json
        txt = _json.dumps(data, indent=2)[:100000]
        return Response(txt, mimetype="application/json")
    except Exception as e:
        import json as _json
        return Response(_json.dumps({"error": str(e)}), mimetype="application/json", status=500)

@app.route("/tote/schema/queries")
def tote_schema_queries():
    p = os.path.abspath(os.path.join(os.path.dirname(__file__), '..', 'docs', 'tote_queries.graphql'))
    if os.path.exists(p):
        return send_file(p, as_attachment=True, download_name="tote_queries.graphql")
    flash("Example queries not found.", "error")
    return redirect(url_for('tote_schema_page'))

@app.route("/tote/params", methods=["POST"])
def tote_params_update():
    """Update BigQuery tote_params with a new defaults row.

    Fields: t, f, stake_per_line, R, model_id, ts_ms, default_top_n, target_coverage
    """
    if not _use_bq():
        flash("BigQuery not configured for web. Set WEB_USE_BIGQUERY=1 and BQ_* envs.", "error")
        return redirect(request.referrer or url_for('tote_viability_page'))
    # Parse form values (allow blanks -> NULL)
    def fnum(name):
        v = request.form.get(name)
        if v is None or v == "":
            return None
        try:
            return float(v)
        except Exception:
            return None
    def inum(name):
        v = request.form.get(name)
        if v is None or v == "":
            return None
        try:
            return int(v)
        except Exception:
            return None
    t = fnum("t")
    f = fnum("f")
    stake_per_line = fnum("stake_per_line")
    R = fnum("R")
    model_id = (request.form.get("model_id") or None)
    ts_ms = inum("ts_ms")
    default_top_n = inum("top_n")
    target_coverage = fnum("coverage")
    # Build INSERT (latest row will be selected by views)
    sql = (
        "INSERT INTO `" + f"{cfg.bq_project}.{cfg.bq_dataset}" + 
        ".tote_params`(t,f,stake_per_line,R,model_id,ts_ms,default_top_n,target_coverage) VALUES (?,?,?,?,?,?,?,?)"
    )
    try:
        _ = _bq_execute(sql, params=(t, f, stake_per_line, R, model_id, ts_ms, default_top_n, target_coverage))
        flash("Saved BigQuery tote_params defaults.", "success")
    except Exception as e:
        flash(f"Failed to save tote_params: {e}", "error")
    return redirect(request.referrer or url_for('tote_viability_page'))

@app.route("/tote-events")
def tote_events_page():
    """List Tote events with filters and pagination."""
    country = (request.args.get("country") or "").strip().upper()
    sport = (request.args.get("sport") or "").strip()
    venue = (request.args.get("venue") or "").strip()
    name = (request.args.get("name") or "").strip()
    date_from = (request.args.get("from") or "").strip()
    date_to = (request.args.get("to") or "").strip()
    limit = max(1, int(request.args.get("limit", "200") or 200))
    page = max(1, int(request.args.get("page", "1") or 1))
    offset = (page - 1) * limit
    where = []
    params: list[object] = []
    if country:
        where.append("UPPER(country)=?"); params.append(country)
    if sport:
        where.append("sport=?"); params.append(sport)
    if venue:
        where.append("UPPER(venue) LIKE UPPER(?)"); params.append(f"%{venue}%")
    if name:
        where.append("UPPER(name) LIKE UPPER(?)"); params.append(f"%{name.upper()}%")
    if date_from:
        where.append("SUBSTR(start_iso,1,10) >= ?"); params.append(date_from)
    if date_to:
        where.append("SUBSTR(start_iso,1,10) <= ?"); params.append(date_to)
    base_sql = ( # noqa
        "SELECT event_id, name, venue, country, start_iso, sport, status, competitors_json, home, away "
        "FROM tote_events"
    )
    count_sql = base_sql.replace("SELECT event_id, name, venue, country, start_iso, sport, status, competitors_json, home, away", "SELECT COUNT(1) AS c")
    if where:
        base_sql += " WHERE " + " AND ".join(where)
        count_sql += " WHERE " + " AND ".join(where)
    # Sort by most recent first by default, unless a 'from' date is given to see upcoming.
    order_by = " ORDER BY start_iso DESC"
    if date_from:
        order_by = " ORDER BY start_iso ASC"
    base_sql += order_by + " LIMIT ? OFFSET ?"
    params_paged = list(params) + [limit, offset]
    # Performance: Simplified total count query.
    # Bypass cache for paged results to avoid any unexpected truncation/staleness
    df = sql_df(base_sql, params=tuple(params_paged), cache_ttl=0)
    total = int(sql_df(count_sql, params=tuple(params), cache_ttl=0).iloc[0]["c"])
    countries_df = sql_df("SELECT DISTINCT country FROM tote_events WHERE country IS NOT NULL AND country<>'' ORDER BY country")
    sports_df = sql_df("SELECT DISTINCT sport FROM tote_events WHERE sport IS NOT NULL AND sport<>'' ORDER BY sport")
    venues_df = sql_df("SELECT DISTINCT venue FROM tote_events WHERE venue IS NOT NULL AND venue<>'' ORDER BY venue")
    events = df.to_dict("records") if not df.empty else []
    for ev in events:
        comps = []
        try: # noqa
            arr = json.loads(ev.get("competitors_json") or "[]")
            comps = [c.get("name") for c in arr if isinstance(c, dict) and c.get("name")]
        except Exception:
            comps = []
        ev["competitors"] = ", ".join(comps)
    return render_template(
        "tote_events.html",
        events=events,
        filters={
            "country": country or "",
            "sport": sport or "",
            "venue": venue or "",
            "name": name or "",
            "date_from": date_from or "",
            "date_to": date_to or "",
            "limit": limit,
            "page": page,
            "total": total,
        },
        country_options=(countries_df['country'].tolist() if not countries_df.empty else []),
        sport_options=(sports_df['sport'].tolist() if not sports_df.empty else []),
        venue_options=(venues_df['venue'].tolist() if not venues_df.empty else []),
    )

@app.route("/tote-superfecta", methods=["GET","POST"])
def tote_superfecta_page():
    """List SUPERFECTA products with filters, upcoming widget, and audit helpers."""
    if request.method == "POST":
        flash("Paper betting is disabled. Use Audit placement.", "error")
    # UI Improvement: Default country to GB and add a venue filter.
    country = (request.args.get("country") or os.getenv("DEFAULT_COUNTRY", "GB")).strip().upper()
    venue = (request.args.get("venue") or "").strip()
    # Default to OPEN status unless explicitly filtered to something else.
    status = (request.args.get("status") or "OPEN").strip().upper()
    date_from = request.args.get("from") or _today_iso()
    date_to = request.args.get("to") or _today_iso()
    limit = int(request.args.get("limit", "200") or 200)
    upcoming_flag = (request.args.get("upcoming") or "").lower() in ("1","true","yes","on")

    where = ["UPPER(p.bet_type)='SUPERFECTA'"]
    params: list[object] = []
    if country:
        where.append("(UPPER(e.country)=? OR UPPER(p.currency)=?)"); params.extend([country, country])
    if venue:
        where.append("UPPER(COALESCE(e.venue, p.venue)) LIKE UPPER(?)"); params.append(f"%{venue}%")
    if status:
        where.append("UPPER(COALESCE(p.status,'')) = ?"); params.append(status)
    if date_from:
        where.append("substr(p.start_iso,1,10) >= ?"); params.append(date_from)
    if date_to:
        where.append("substr(p.start_iso,1,10) <= ?"); params.append(date_to)
    if upcoming_flag:
        from datetime import datetime, timezone
        now_iso = datetime.now(timezone.utc).isoformat(timespec='seconds').replace('+00:00','Z')
        where.append("p.start_iso >= ?"); params.append(now_iso)

    sql = (
        "SELECT p.product_id, p.event_id, p.event_name, COALESCE(e.venue, p.venue) AS venue, e.country, p.start_iso, "
        "COALESCE(p.status,'') AS status, p.currency, p.total_gross, p.total_net, p.rollover, "
        # UI Improvement: The product_id column can be de-emphasized in the template in favor of more user-friendly info.
        "(SELECT COUNT(1) FROM tote_product_selections s WHERE s.product_id = p.product_id) AS n_runners "
        "FROM vw_products_latest_totals p LEFT JOIN tote_events e USING(event_id) "
    )
    if where:
        sql += " WHERE " + " AND ".join(where)
    sql += " ORDER BY p.start_iso ASC LIMIT ?"; params.append(limit)
    try:
        df = sql_df(sql, params=tuple(params))
    except Exception:
        # Fallback to raw tote_products if view not present
        sql2 = sql.replace("FROM vw_products_latest_totals p", "FROM tote_products p")
        df = sql_df(sql2, params=tuple(params))

    # Options for filters
    cdf = sql_df("SELECT DISTINCT country FROM tote_events WHERE country IS NOT NULL AND country<>'' ORDER BY country")
    # UI Improvement: Dynamic venue options based on other filters for a better user experience.
    vdf_sql = "SELECT DISTINCT COALESCE(e.venue, p.venue) AS venue FROM tote_products p LEFT JOIN tote_events e USING(event_id) WHERE UPPER(p.bet_type)='SUPERFECTA' AND COALESCE(e.venue, p.venue) IS NOT NULL AND COALESCE(e.venue, p.venue) <> ''"
    vdf_params: list[object] = []
    if country:
        vdf_sql += " AND (UPPER(e.country)=? OR UPPER(p.currency)=?)"
        vdf_params.extend([country, country])
    if date_from and date_to:
        vdf_sql += " AND substr(p.start_iso,1,10) BETWEEN ? AND ?"
        vdf_params.extend([date_from, date_to])
    vdf_sql += " ORDER BY venue"
    vdf = sql_df(vdf_sql, params=tuple(vdf_params))
    sdf = sql_df("SELECT DISTINCT COALESCE(status,'') AS status FROM tote_products WHERE bet_type='SUPERFECTA' ORDER BY 1")

    # Optional upcoming 60m (GB) from BigQuery
    upcoming = []
    try:
        udf = sql_df("SELECT product_id, event_id, event_name, venue, country, start_iso, status, currency, n_competitors, combos, S, O_min, roi_current, viable_now FROM vw_gb_open_superfecta_next60_be ORDER BY start_iso")
        if not udf.empty:
            upcoming = udf.to_dict("records")
    except Exception: # The view might not exist, fail gracefully
        upcoming = []

    products = df.to_dict("records") if not df.empty else []
    return render_template(
        "tote_superfecta.html",
        products=products,
        filters={
            "country": country,
            "venue": venue,
            "status": status,
            "from": date_from,
            "to": date_to,
            "limit": limit,
            "upcoming": upcoming_flag,
        },
        venue_options=(vdf['venue'].tolist() if not vdf.empty else []),
        country_options=(cdf['country'].tolist() if not cdf.empty else ['GB']),
        status_options=(sdf['status'].tolist() if not sdf.empty else ['OPEN','CLOSED']),
        upcoming=(upcoming or []),
    )

@app.route("/api/admin/refresh_product_status", methods=["GET","POST"])
def api_admin_refresh_product_status():
    """Backfill product selling status from Tote API into BigQuery.

    - If `event_id` is provided (form/query/json), refresh only that event.
    - Else refresh by `date` (YYYY-MM-DD, default today UTC) using the paginated
      products(date:) query.

    This writes rows into `tote_product_status_log` via the sink, which mirrors the
    latest status onto `tote_products.status` used by the UI/views.
    """
    try:
        payload = request.get_json(silent=True) or {}
    except Exception:
        payload = {}
    date_str = (payload.get("date") or request.values.get("date") or _today_iso()).strip()
    event_id = (payload.get("event_id") or request.values.get("event_id") or "").strip()
    first = int(payload.get("first") or request.values.get("first") or 500)

    try:
        from .providers.tote_api import ToteClient
        client = ToteClient()
    except Exception as e:
        return app.response_class(json.dumps({"ok": False, "error": f"ToteClient init failed: {e}"}), mimetype="application/json", status=500)

    import time as _t
    ts_ms = int(_t.time() * 1000)
    rows: list[dict] = []

    try:
        if event_id:
            q = (
                "query GetEvent($id: String){\n"
                "  event(id:$id){ products{ nodes{ id ... on BettingProduct { selling{ status } } } } }\n"
                "}"
            )
            data = client.graphql(q, {"id": event_id})
            nodes = (((data.get("event") or {}).get("products") or {}).get("nodes")) or []
            for n in nodes:
                pid = n.get("id"); st = (((n.get("selling") or {}).get("status")) or "")
                if pid and st:
                    rows.append({"product_id": str(pid), "ts_ms": ts_ms, "status": str(st)})
        else:
            q = (
                "query GetProducts($date: Date, $first: Int, $after: String){\n"
                "  products(date:$date, first:$first, after:$after){ pageInfo{ hasNextPage endCursor }\n"
                "    nodes{ id ... on BettingProduct { selling{ status } } } }\n"
                "}"
            )
            after = None
            while True:
                vars = {"date": date_str, "first": int(first)}
                if after:
                    vars["after"] = after
                data = client.graphql(q, vars)
                prod = (data.get("products") or {})
                nodes = (prod.get("nodes") or [])
                for n in nodes:
                    pid = n.get("id"); st = (((n.get("selling") or {}).get("status")) or "")
                    if pid and st:
                        rows.append({"product_id": str(pid), "ts_ms": ts_ms, "status": str(st)})
                pi = (prod.get("pageInfo") or {})
                if pi.get("hasNextPage") and pi.get("endCursor"):
                    after = pi.get("endCursor"); continue
                break
    except Exception as e:
        return app.response_class(json.dumps({"ok": False, "error": f"Tote API error: {e}"}), mimetype="application/json", status=502)

    if not rows:
        return app.response_class(json.dumps({"ok": True, "updated": 0}), mimetype="application/json")
    try:
        db = get_db()
        db.upsert_tote_product_status_log(rows)
        return app.response_class(json.dumps({"ok": True, "updated": len(rows), "date": date_str or None, "event_id": event_id or None}), mimetype="application/json")
    except Exception as e:
        return app.response_class(json.dumps({"ok": False, "error": f"BQ upsert failed: {e}"}), mimetype="application/json", status=500)

def create_app():
    """Factory for Flask app; also starts background subscribers if configured."""
    try:
        _maybe_start_pool_thread()
    except Exception:
        pass
    try:
        _maybe_start_bq_exporter()
    except Exception:
        pass
    return app

# Removed legacy fixtures/suggestions pages

@app.route("/bets", methods=["GET", "POST"])
def bets_page():
    """Paper betting UI disabled."""
    flash("Paper betting is disabled in this UI.", "error")
    return redirect(url_for("index"))

@app.route("/tote-pools")
def tote_pools_page():
    # Filters similar to Superfecta/Calculators for consistent UX
    bet_type = (request.values.get("bet_type") or "").strip().upper()
    country = (request.values.get("country") or "").strip().upper()
    status = (request.values.get("status") or "").strip().upper()
    venue = (request.values.get("venue") or "").strip()
    date_filter = (request.values.get("date") or _today_iso()).strip()

    limit = int(request.values.get("limit", "500") or 500)
    page = max(1, int(request.values.get("page", "1") or 1))
    offset = (page - 1) * limit

    # Performance/UI Improvement: Major refactor of this view.
    # - The main query now joins dividend counts and race conditions to avoid slow Python-side lookups.
    # - Filtering logic is cleaned up.
    # - Venue filter options are now dynamic based on selected date and country. # noqa
    base_sql = ( # noqa
        "SELECT p.product_id, UPPER(p.bet_type) AS bet_type, COALESCE(p.status,'') AS status, "
        "COALESCE(e.venue, p.venue) AS venue, UPPER(COALESCE(e.country,p.currency)) AS country, p.start_iso, "
        "p.currency, "
        "COALESCE(SAFE_CAST(p.total_gross AS FLOAT64), 0.0) AS total_gross, "
        "COALESCE(SAFE_CAST(p.total_net AS FLOAT64), 0.0) AS total_net, "
        "COALESCE(SAFE_CAST(p.rollover AS FLOAT64), 0.0) AS rollover, "
        "COALESCE(SAFE_CAST(p.deduction_rate AS FLOAT64), 0.0) AS deduction_rate, "
        "p.event_id, COALESCE(e.name, p.event_name) AS event_name, "
        "divs.c AS dividend_count, "
        "rc.going, rc.weather_temp_c, rc.weather_wind_kph, rc.weather_precip_mm "
        "FROM vw_products_latest_totals p "
        "LEFT JOIN tote_events e USING(event_id) "
        "LEFT JOIN (SELECT product_id, COUNT(1) AS c FROM tote_product_dividends GROUP BY product_id) divs ON divs.product_id = p.product_id "
        "LEFT JOIN race_conditions rc ON rc.event_id = p.event_id "
    )
    where = ["COALESCE(p.status,'') <> ''"]
    params: list[object] = []
    if bet_type: # noqa
        where.append("UPPER(p.bet_type)=?"); params.append(bet_type)
    if country: # noqa
        where.append("UPPER(COALESCE(e.country,p.currency))=?"); params.append(country)
    if status: # noqa
        where.append("UPPER(COALESCE(p.status,''))=?"); params.append(status)
    if venue: # noqa
        where.append("UPPER(COALESCE(e.venue,p.venue)) LIKE UPPER(?)"); params.append(f"%{venue}%")
    if date_filter:
        where.append("SUBSTR(p.start_iso,1,10)=?"); params.append(date_filter)

    filtered_sql = base_sql + " WHERE " + " AND ".join(where)

    # Total count
    count_sql = "SELECT COUNT(1) AS c FROM (" + filtered_sql + ") AS sub"
    total = int(sql_df(count_sql, params=tuple(params)).iloc[0]["c"])

    # Page slice, ascending (earliest at top)
    paged_sql = filtered_sql + " ORDER BY p.start_iso ASC LIMIT ? OFFSET ?"
    paged_params = list(params) + [limit, offset]
    df = sql_df(paged_sql, params=tuple(paged_params))

    # Options for filters # noqa
    types_df = sql_df("SELECT DISTINCT TRIM(UPPER(bet_type)) AS bet_type FROM tote_products WHERE bet_type IS NOT NULL AND TRIM(bet_type) <> '' ORDER BY bet_type")
    curr_df = sql_df("SELECT DISTINCT UPPER(COALESCE(e.country,p.currency)) AS country FROM tote_products p LEFT JOIN tote_events e USING(event_id) WHERE COALESCE(e.country,p.currency) IS NOT NULL AND COALESCE(e.country,p.currency) <> '' ORDER BY country")
    venues_df_sql = (
        "SELECT DISTINCT COALESCE(e.venue,p.venue) AS venue FROM tote_products p LEFT JOIN tote_events e USING(event_id) "
        "WHERE COALESCE(p.status,'') <> '' AND COALESCE(e.venue,p.venue) IS NOT NULL AND COALESCE(e.venue,p.venue)<>''"
    )
    venues_df_params: list[object] = []
    if country:
        venues_df_sql += " AND UPPER(COALESCE(e.country,p.currency))=?"
        venues_df_params.append(country)
    if date_filter:
        venues_df_sql += " AND SUBSTR(p.start_iso,1,10)=?"
        venues_df_params.append(date_filter)
    venues_df_sql += " ORDER BY venue"
    venues_df = sql_df(venues_df_sql, params=tuple(venues_df_params))

    # Group totals per bet type (respecting filters except pagination) # noqa
    gt_sql = "SELECT UPPER(bet_type) AS bet_type, COUNT(1) AS n, SUM(total_net) AS sum_net FROM (" + filtered_sql + ") AS sub GROUP BY bet_type ORDER BY bet_type"
    gt = sql_df(gt_sql, params=tuple(params))

    prods = df.to_dict("records") if not df.empty else []
    # Aggregate totals before formatting values for display
    total_net = sum(float(p.get('total_net') or 0.0) for p in prods)
    for p in prods: # noqa
        p["dividend_count"] = int(p.get("dividend_count") or 0)
        # Guard against bad data for deduction_rate (should be a fraction)
        if p.get("deduction_rate") and p.get("deduction_rate") > 1.0:
            p["deduction_rate"] /= 100.0
        # Attach conditions badge
        t = p.get("weather_temp_c"); w = p.get("weather_wind_kph"); pr = p.get("weather_precip_mm")
        if pd.notnull(t) or pd.notnull(w) or pd.notnull(pr):
            p["weather_badge"] = f"{'' if pd.isnull(t) else int(round(t))}°C {'' if pd.isnull(w) else int(round(w))}kph {'' if pd.isnull(pr) else pr:.1f}mm"
        else:
            p["weather_badge"] = None
        # Do not pre-format numeric fields; templates handle formatting.
    group_totals = gt.to_dict("records") if not gt.empty else []
    return render_template( # noqa: E501
        "tote_pools.html",
        products=prods,
        totals={"total_net": total_net, "count": len(prods), "total": int(total), "page": page, "limit": limit},
        # Note for template: To "hold" filters from other pages, links to this page
        # must include the query parameters, e.g., <a href="{{ url_for('tote_pools_page', country=current_country) }}">
        group_totals=group_totals,
        filters={
            "bet_type": bet_type or "",
            "country": country or "",
            "status": status or "",
            "venue": venue or "",
            "date": date_filter or "",
            "limit": limit,
            "page": page,
        },
        bet_type_options=(types_df['bet_type'].tolist() if not types_df.empty else []),
        country_options=(curr_df['country'].tolist() if not curr_df.empty else []),
        venue_options=(venues_df['venue'].tolist() if not venues_df.empty else []),
    )

@app.route("/tote-pools/summary")
def tote_pools_summary_page():
    """Aggregated view of pools by bet_type, status, and country with basic stats."""
    by_type = sql_df("SELECT UPPER(bet_type) AS bet_type, COUNT(1) AS n FROM tote_products GROUP BY 1 ORDER BY n DESC")
    by_status = sql_df("SELECT COALESCE(status,'') AS status, COUNT(1) AS n FROM tote_products GROUP BY 1 ORDER BY n DESC")
    by_country = sql_df("SELECT COALESCE(currency,'') AS country, COUNT(1) AS n, ROUND(AVG(total_net),2) AS avg_total_net, ROUND(MAX(total_net),2) AS max_total_net FROM tote_products GROUP BY 1 ORDER BY n DESC")
    recent_sql = (
        "SELECT UPPER(bet_type) AS bet_type, COUNT(1) AS n, ROUND(AVG(total_net),2) AS avg_total_net, "
        "APPROX_QUANTILES(total_net, 5)[SAFE_OFFSET(2)] AS p50, "
        "APPROX_QUANTILES(total_net, 5)[SAFE_OFFSET(4)] AS p90 "
        "FROM tote_products "
        "WHERE DATE(SUBSTR(start_iso,1,10)) >= DATE_SUB(CURRENT_DATE(), INTERVAL 7 DAY) "
        "GROUP BY 1 ORDER BY n DESC"
    )
    recent = sql_df(recent_sql)
    return render_template(
        "tote_pools_summary.html",
        by_type=(by_type.to_dict("records") if not by_type.empty else []),
        by_status=(by_status.to_dict("records") if not by_status.empty else []),
        by_country=(by_country.to_dict("records") if not by_country.empty else []),
        recent=(recent.to_dict("records") if not recent.empty else []),
    )

@app.route("/tote/calculators", methods=["GET", "POST"])
def tote_calculators_page():
    """
    Combined page for bet building (Plackett-Luce weighting from probable odds)
    and financial viability analysis (EV calculation from pool size). This page
    is designed to be the primary tool for analyzing a race, showing runners,
    probable odds, pool size, and the results of both weighting and viability models.
    """
    # --- Refresh Logic ---
    # Optional refresh of products (OPEN) to update units (BQ-only)
    if request.method == "POST" and (request.form.get("refresh") == "1"):
        try:
            from .providers.tote_api import ToteClient
            from .ingest.tote_products import ingest_products
            from .db import get_db
            ds = _today_iso()
            client = ToteClient()
            sink = get_db()
            # Refresh selected bet type (default SUPERFECTA)
            sel_bt = (request.values.get("bet_type") or "SUPERFECTA").strip().upper()
            ingest_products(sink, client, date_iso=ds, status="OPEN", first=400, bet_types=[sel_bt])
            flash("Refreshed products and selection units from Tote API.", "success")
        except Exception as e:
            flash(f"Refresh failed: {e}", "error")

    # --- Filters & Parameters ---
    country = (request.values.get("country") or os.getenv("DEFAULT_COUNTRY", "GB")).strip().upper()
    venue = (request.values.get("venue") or "").strip()
    date_filter = (request.values.get("date") or _today_iso()).strip()
    product_id = (request.values.get("product_id") or "").strip()
    bet_type = (request.values.get("bet_type") or "SUPERFECTA").strip().upper()

    # Weighting model parameters
    try:
        req_top_n = int(request.values.get("top_n", "7") or 7)
    except Exception:
        req_top_n = 7
    coverage = max(0.0, min(1.0, float(request.values.get("coverage", "0.6") or 0.6)))

    # Viability model parameters
    stake_per_line = float(request.values.get("stake_per_line", "0.10") or 0.10)
    take_rate_in = request.values.get("takeout")
    net_rollover_in = request.values.get("rollover")
    inc_self = (request.values.get("inc", "1").lower() in ("1","true","yes","on"))
    div_mult = float(request.values.get("mult", "1.0") or 1.0)
    f_fix_in = request.values.get("f_share_override")
    f_fix = float(f_fix_in) if f_fix_in is not None and f_fix_in != '' else None
    f_share = f_fix  # Use override for f_share if provided

    # Map bet type to permutation K and clamp top_n
    k_map = {"WIN": 1, "EXACTA": 2, "TRIFECTA": 3, "SUPERFECTA": 4, "SWINGER": 2}
    k_perm = int(k_map.get(bet_type, 4))
    top_n = max(k_perm, min(10, req_top_n))

    # --- Filter Options ---
    countries_df = sql_df("SELECT DISTINCT country FROM tote_events WHERE country IS NOT NULL AND country<>'' ORDER BY country")
    # UI Improvement: Dynamic venue/course options based on other active filters.
    venues_df_sql = (
        "SELECT DISTINCT COALESCE(e.venue,p.venue) AS venue FROM tote_products p LEFT JOIN tote_events e USING(event_id) "
        "WHERE UPPER(p.bet_type)=? AND COALESCE(p.status,'') <> '' AND COALESCE(e.venue,p.venue) IS NOT NULL AND COALESCE(e.venue,p.venue)<>''"
    )
    venues_df_params: list[object] = [bet_type]
    if country:
        venues_df_sql += " AND (UPPER(e.country)=? OR UPPER(p.currency)=?)"
        venues_df_params.append(country)
        venues_df_params.append(country)
    if date_filter:
        venues_df_sql += " AND substr(p.start_iso,1,10) = ?"
        venues_df_params.append(date_filter)
    venues_df_sql += " ORDER BY venue"
    venues_df = sql_df(venues_df_sql, params=tuple(venues_df_params))

    # --- Product List ---
    opts_sql = """
        SELECT
          p.product_id, p.event_id, p.event_name, COALESCE(e.venue, p.venue) AS venue,
          p.start_iso, p.currency, p.total_gross, p.total_net, COALESCE(p.status,'') AS status,
          (SELECT COUNT(1) FROM tote_product_selections s WHERE s.product_id = p.product_id) AS n_runners
        FROM vw_products_latest_totals p
        LEFT JOIN tote_events e USING(event_id)
        WHERE UPPER(p.bet_type)=@bt
    """
    opts_params = {"bt": bet_type}
    if country:
        opts_sql += " AND (UPPER(e.country)=@c OR UPPER(p.currency)=@c)"; opts_params["c"] = country
    if venue:
        opts_sql += " AND UPPER(COALESCE(e.venue, p.venue)) = @v"; opts_params["v"] = venue
    if date_filter:
        opts_sql += " AND SUBSTR(p.start_iso, 1, 10) = @d"; opts_params["d"] = date_filter
    opts_sql += " ORDER BY p.start_iso ASC LIMIT 400"
    opts = sql_df(opts_sql, params=opts_params)

    # --- Main Calculation Logic ---
    prod = None
    runners = []
    # Weighting model outputs
    top_lines = []
    total_lines = 0
    cum_p = 0.0
    efficiency = None
    # Viability model outputs
    viab = None
    grid = []

    if product_id:
        # 1. Fetch product, runners, probable odds, and pool size
        prod_df = sql_df("SELECT * FROM tote_products WHERE product_id=?", params=(product_id,))
        if not prod_df.empty:
            prod = prod_df.iloc[0].to_dict()

        # Define t_val for breakeven calculation, using product's deduction_rate as default
        t_default = float(prod.get("deduction_rate") or 0.30) if prod else 0.30
        t_val = float(take_rate_in) if take_rate_in not in (None, "") else t_default
        # Define R_val for breakeven calculation
        R_val = float(net_rollover_in) if net_rollover_in not in (None, "") else (float(prod.get("rollover") or 0.0) if prod else 0.0)

        df_sel = sql_df((
            "SELECT selection_id, competitor, number, total_units FROM tote_product_selections WHERE product_id=? AND leg_index=1 ORDER BY number"
        ), params=(product_id,))
        have_units = (not df_sel.empty) and df_sel["total_units"].notnull().any()
        if have_units:
            # Compute probable odds shares from selection units
            df_sel["total_units"] = df_sel["total_units"].fillna(0.0)
            s = float(df_sel["total_units"].sum()) or 0.0
            if s > 0:
                df_sel["pct_units"] = df_sel["total_units"] / s
                df_sel["prob_odds"] = 1 / df_sel["pct_units"]
            else:
                df_sel["pct_units"] = 0.0
                df_sel["prob_odds"] = None
            runners = df_sel.to_dict("records")
        elif _use_bq():
            # Fallback to BigQuery probable odds view if units are not present locally
            try:
                # First try by the same product_id (works if WIN product ids are identical)
                bq_probs = sql_df(
                    "SELECT CAST(cloth_number AS INT64) AS number, CAST(decimal_odds AS FLOAT64) AS decimal_odds FROM vw_tote_probable_odds WHERE product_id = ?",
                    params=(product_id,)
                )
                # If empty, map via event_id to the WIN product for the same event
                if (bq_probs.empty) and prod and prod.get('event_id'):
                    bq_probs = sql_df(
                        "SELECT CAST(o.cloth_number AS INT64) AS number, CAST(o.decimal_odds AS FLOAT64) AS decimal_odds "
                        "FROM vw_tote_probable_odds o JOIN tote_products p ON p.product_id = o.product_id "
                        "WHERE p.event_id = ? AND UPPER(p.bet_type)='WIN'",
                        params=(prod.get('event_id'),)
                    )
                if not bq_probs.empty:
                    # Compute strengths and normalized shares
                    bq_probs = bq_probs[bq_probs["decimal_odds"].notnull() & (bq_probs["decimal_odds"] > 0)]
                    if not bq_probs.empty:
                        bq_probs["strength"] = 1.0 / bq_probs["decimal_odds"].astype(float)
                        tot = float(bq_probs["strength"].sum()) or 0.0
                        bq_probs["pct_units"] = bq_probs["strength"] / tot if tot > 0 else 0.0
                        bq_probs.rename(columns={"decimal_odds": "prob_odds"}, inplace=True)
                        # Left-join competitor names from selections when available
                        if not df_sel.empty:
                            runners_df = df_sel[["number","competitor"]].copy()
                            bq_probs = bq_probs.merge(runners_df, on="number", how="left")
                        runners = bq_probs.fillna(0).to_dict("records")
                    else:
                        flash("No probable odds available in BigQuery for this product.", "warning")
                else:
                    flash("No probable odds found in BigQuery for this product.", "warning")
            except Exception as e:
                flash(f"Probable odds fetch (BQ) failed: {e}", "error")
        # Skip legacy local fallback; rely solely on BigQuery probable odds or selection units
        # If no runners found, the calculators will show a warning below.
        if (not runners) or len(runners) == 0:
            runners = []

            # Build PL permutations for superfecta
            # Sort top N by share
            src_df = None
            if have_units:
                src_df = df_sel
            else:
                try:
                    import pandas as _pd
                    src_df = _pd.DataFrame(runners)
                except Exception:
                    src_df = None
            if src_df is None or src_df.empty or ("pct_units" not in src_df.columns):
                flash("Not enough data to compute permutations.", "warning")
                return render_template(
                    "tote_calculators.html",
                    options=(opts.to_dict("records") if not opts.empty else []),
                    bet_type=bet_type,
                    product_id=product_id,
                    params={
                        "top_n": top_n,
                        "coverage": coverage,
                        "stake_per_line": stake_per_line,
                        "f_share": f_share,
                        "date": date_filter,
                    },
                    runners=runners,
                    total_lines=0,
                    top_lines=[],
                    cum_p=0.0,
                    efficiency=None,
                    o_min=None,
                    countries=(countries_df['country'].tolist() if not countries_df.empty else []),
                    country=country,
                    venues=(venues_df['venue'].tolist() if not venues_df.empty else []),
                    venue=venue,
                )
            top_df = src_df.sort_values("pct_units", ascending=False).head(top_n)
            items = [(str(r["number"] if "number" in r else r.get("selection_id")), float(r["pct_units"])) for _, r in top_df.iterrows()]
            # Keep only positive strengths
            items = [(rid, p) for rid, p in items if p and p > 0]
            # K positions needed for bet type
            k = 4 if bet_type == "SUPERFECTA" else (3 if bet_type == "TRIFECTA" else 2)
            if len(items) < k:
                flash("Not enough runners with non-zero shares to build permutations for this bet type.", "warning")
                runners = df_sel.to_dict("records")
                return render_template(
                    "tote_calculators.html",
                    options=(opts.to_dict("records") if not opts.empty else []),
                    bet_type=bet_type,
                    product_id=product_id,
                    params={
                        "top_n": top_n,
                        "coverage": coverage,
                        "stake_per_line": stake_per_line,
                        "f_share": f_share,
                        "date": date_filter,
                    },
                    runners=runners,
                    total_lines=0,
                    top_lines=[],
                    cum_p=0.0,
                    efficiency=None,
                    o_min=None,
                    countries=(countries_df['country'].tolist() if not countries_df.empty else []),
                    country=country,
                    venues=(venues_df['venue'].tolist() if not venues_df.empty else []),
                    venue=venue,
                )
            # Normalize strengths
            tot = sum(p for _, p in items) or 1.0
            strengths = [(rid, p / tot) for rid, p in items]

            # Enumerate permutations with PL probability (k by bet type)
            import itertools
            perms = []
            ids = [rid for rid, _ in strengths]
            s_map = {rid: p for rid, p in strengths}
            for tup in itertools.permutations(ids, k):
                s_total = sum(s_map.values())
                num = 1.0
                remaining = s_total
                for idx, rid in enumerate(tup):
                    if remaining <= 0:
                        num = 0.0
                        break
                    num *= (s_map[rid] / remaining)
                    remaining = remaining - s_map[rid]
                line = {f"h{i+1}": tup[i] for i in range(k)}
                line.update({"p": num})
                perms.append(line)
            perms.sort(key=lambda x: x["p"], reverse=True)
            total_lines = len(perms)
            target_lines = max(1, int(round(total_lines * coverage)))
            cum = 0.0
            top_lines = []
            for i, line in enumerate(perms, start=1):
                if i <= target_lines:
                    cum += line["p"]
                    if len(top_lines) < 30:
                        top_lines.append({"rank": i, **line, "cum_p": cum})
            cum_p = cum
            random_cov = target_lines / float(total_lines or 1)
            efficiency = (cum_p / random_cov) if random_cov > 0 else None

            # Breakeven using S lines
            S = stake_per_line * float(target_lines)
            try:
                # Safe calculation for O_min
                if f_share is not None and f_share > 0 and (1.0 - t_val) > 0:
                    o_min_val = (S / (f_share * (1.0 - t_val))) - S
                else:
                    o_min_val = None
            except Exception:
                o_min_val = None
            o_min = o_min_val
        else:
            flash("No selection units found for this product yet. Click Refresh to pull latest from Tote.", "warning")

    return render_template(
        "tote_calculators.html",
        options=(opts.to_dict("records") if not opts.empty else []),
        bet_type=bet_type,
        product_id=product_id,
        params={
            "top_n": top_n,
            "coverage": coverage,
            "stake_per_line": stake_per_line,
            "f_share": f_share,
            "date": date_filter,
        },
        runners=runners,
        total_lines=total_lines,
        top_lines=top_lines,
        cum_p=cum_p,
        efficiency=efficiency,
        o_min=o_min,
        countries=(countries_df['country'].tolist() if not countries_df.empty else []),
        country=country,
        venues=(venues_df['venue'].tolist() if not venues_df.empty else []),
        venue=venue,
    )

@app.route("/tote/viability", methods=["GET", "POST"])
def tote_viability_page():
    """Calculator for pari-mutuel viability, focused on SUPERFECTA.
    
    Uses BigQuery table functions to calculate viability based on user inputs.
    """
    # --- Filters ---
    country = (request.values.get("country") or os.getenv("DEFAULT_COUNTRY", "GB")).strip().upper()
    venue = (request.values.get("venue") or "").strip()
    date_filter = (request.values.get("date") or _today_iso()).strip()
    product_id = (request.values.get("product_id") or "").strip()

    # --- Filter Options ---
    # Country options
    cdf = sql_df("SELECT DISTINCT country FROM tote_events WHERE country IS NOT NULL AND country<>'' ORDER BY country")
    # UI Improvement: Dynamic venue options filtered by country and date.
    vdf_sql = "SELECT DISTINCT venue FROM tote_events WHERE venue IS NOT NULL AND venue <> '' "
    vdf_params = []
    if country:
        vdf_sql += " AND country = ?"
        vdf_params.append(country)
    if date_filter:
        vdf_sql += " AND SUBSTR(start_iso, 1, 10) = ?"
        vdf_params.append(date_filter)
    vdf_sql += " ORDER BY venue"
    vdf = sql_df(vdf_sql, params=tuple(vdf_params))

    # --- Product List ---
    # Bet type selector (default SUPERFECTA)
    bet_type = (request.values.get("bet_type") or "SUPERFECTA").strip().upper()
    # Map bet type to permutation K (WIN=1, EXACTA=2, TRIFECTA=3, SUPERFECTA=4)
    k_map = {"WIN": 1, "EXACTA": 2, "TRIFECTA": 3, "SUPERFECTA": 4}
    k_perm = int(k_map.get(bet_type, 4))

    opts_sql = """
        SELECT
          p.product_id, p.event_id, COALESCE(e.name, p.event_name) AS event_name,
          COALESCE(e.venue, p.venue) AS venue,
          p.start_iso, p.currency,
          COALESCE(SAFE_CAST(p.total_gross AS FLOAT64), 0.0) AS total_gross,
          COALESCE(SAFE_CAST(p.total_net AS FLOAT64), 0.0) AS total_net,
          COALESCE(p.status,'') AS status,
          (SELECT COUNT(1) FROM tote_product_selections s WHERE s.product_id = p.product_id) AS n_runners
        FROM vw_products_latest_totals p
        LEFT JOIN tote_events e USING(event_id)
        WHERE UPPER(p.bet_type)=@bt
    """
    opts_params = {"bt": bet_type}
    if country:
        opts_sql += " AND (UPPER(e.country)=@c OR UPPER(p.currency)=@c)"; opts_params["c"] = country
    if venue:
        opts_sql += " AND UPPER(COALESCE(e.venue, p.venue)) = @v"; opts_params["v"] = venue
    if date_filter:
        opts_sql += " AND SUBSTR(p.start_iso, 1, 10) = @d"; opts_params["d"] = date_filter
    opts_sql += " ORDER BY p.start_iso ASC LIMIT 400"
    opts = sql_df(opts_sql, params=opts_params)

    # --- Calculation Logic (if a product is selected) ---
    prod = None
    viab = None
    grid = []
    calc_params = {
        "stake_per_line": 0.01,
        "take_rate": 0.30,
        "net_rollover": 0.0,
        "inc_self": True,
        "div_mult": 1.0,
        "f_fix": None,
        "coverage_pct": 60.0,
        "pool_gross": None,
        "N": None,
    }

    if product_id:
        pdf = sql_df("SELECT * FROM vw_products_latest_totals WHERE product_id=?", params=(product_id,))
        if not pdf.empty:
            prod = pdf.iloc[0].to_dict()

        try:
            # Performance/UI Improvement: Fetch N (runners) and O (latest pool gross) in a single query
            # to reduce latency and ensure the latest pool info is used.
            params_df = sql_df("""
                SELECT
                    (SELECT COUNT(1) FROM tote_product_selections WHERE product_id=@pid AND leg_index=1) AS n,
                    (SELECT total_gross FROM tote_pool_snapshots WHERE product_id=@pid ORDER BY ts_ms DESC LIMIT 1) AS latest_gross
            """, params={"pid": product_id})

            if not params_df.empty:
                N = int(params_df.iloc[0]["n"])
                pool_gross = float(params_df.iloc[0]["latest_gross"]) if pd.notna(params_df.iloc[0]["latest_gross"]) else float(prod.get("total_gross") or 0)
            else:
                N = 0
                pool_gross = float(prod.get("total_gross") or 0)

            # Inputs from form or defaults
            def fnum(name, default):
                v = request.values.get(name)
                try: return float(v) if v is not None and v != '' else default
                except Exception: return default

            stake_per_line = fnum("stake_per_line", calc_params["stake_per_line"]) 
            # Handle takeout rate, which is a percentage in the form but a fraction in code
            take_rate = fnum("take", calc_params["take_rate"] * 100.0) / 100.0
            net_rollover = fnum("rollover", calc_params["net_rollover"]) 
            inc_self = (request.values.get("inc", "1").lower() in ("1","true","yes","on"))
            div_mult = fnum("mult", calc_params["div_mult"]) 
            f_fix = fnum("f", None)
            coverage_in_pct = fnum("alpha", calc_params["coverage_pct"]) 
            coverage_in = coverage_in_pct / 100.0
            
            if bet_type == "SWINGER":
                # combinations C(N,2)
                C_all = int(N*(N-1)/2) if (N and N>=2) else 0
                M = int(round(max(0.0, min(1.0, coverage_in)) * C_all)) if C_all > 0 else 0
                if N and N >= 2:
                    viab_df = sql_df(
                        f"SELECT * FROM `{cfg.bq_project}.{cfg.bq_dataset}.tf_combo_viability_simple`(@N,@K,@O,@M,@l,@t,@R,@inc,@mult,@f)",
                        params={
                            "N": N, "K": 2, "O": pool_gross, "M": M, "l": stake_per_line, "t": take_rate,
                            "R": net_rollover, "inc": True if inc_self else False, "mult": div_mult, "f": f_fix,
                        },
                    )
                    if viab_df is not None and not viab_df.empty:
                        viab = viab_df.iloc[0].to_dict()
                    grid_df = sql_df(
                        f"SELECT * FROM `{cfg.bq_project}.{cfg.bq_dataset}.tf_perm_viability_grid`(@N,@K,@O,@l,@t,@R,@inc,@mult,@f, @steps)",
                        params={
                            "N": N, "K": 2, "O": pool_gross, "l": stake_per_line, "t": take_rate,
                            "R": net_rollover, "inc": True if inc_self else False, "mult": div_mult, "f": f_fix,
                            "steps": 20,
                        },
                    )
                    if grid_df is not None and not grid_df.empty:
                        grid = grid_df.to_dict("records")
                    # The viability grid for combinations is not yet implemented.
                    # Using the permutation grid would be mathematically incorrect.
                    flash("Viability grid is not yet supported for SWINGER bets.", "info")
                    if viab is None:
                        viab = _viability_local_perm(N, 2, pool_gross, M, stake_per_line, take_rate, net_rollover, inc_self, div_mult, f_fix if f_fix is not None else None)
                else:
                    flash("Not enough runners (need at least 2) for SWINGER viability calculation.", "warning")
            else:
                # permutations P(N,K)
                C_all = 0
                if N and N >= k_perm:
                    ctmp = 1
                    for i in range(k_perm):
                        ctmp *= (N - i)
                    C_all = int(ctmp)
                M = int(round(max(0.0, min(1.0, coverage_in)) * C_all)) if C_all > 0 else 0

                if N and N >= k_perm:
                    # Run generic viability function for permutations
                    try:
                        viab_df = sql_df(
                            f"SELECT * FROM `{cfg.bq_project}.{cfg.bq_dataset}.tf_perm_viability_simple`(@N,@K,@O,@M,@l,@t,@R,@inc,@mult,@f)",
                            params={
                                "N": N, "K": k_perm, "O": pool_gross, "M": M, "l": stake_per_line, "t": take_rate,
                                "R": net_rollover, "inc": True if inc_self else False, "mult": div_mult, "f": f_fix,
                            },
                        )
                    except Exception:
                        viab_df = None
                    if viab_df is not None and not viab_df.empty:
                        viab = viab_df.iloc[0].to_dict()
                    elif bet_type == "SUPERFECTA":
                        # Fallback to legacy SUPERFECTA function if generic not available
                        try:
                            viab_df2 = sql_df(
                                f"SELECT * FROM `{cfg.bq_project}.{cfg.bq_dataset}.tf_superfecta_viability_simple`(@N,@O,@M,@l,@t,@R,@inc,@mult,@f)",
                                params={
                                    "N": N, "O": pool_gross, "M": M, "l": stake_per_line, "t": take_rate,
                                    "R": net_rollover, "inc": True if inc_self else False, "mult": div_mult, "f": f_fix,
                                },
                            )
                            if viab_df2 is not None and not viab_df2.empty:
                                viab = viab_df2.iloc[0].to_dict()
                        except Exception:
                            pass

                    # Grid (20 steps)
                    try:
                        grid_df = sql_df(
                            f"SELECT * FROM `{cfg.bq_project}.{cfg.bq_dataset}.tf_perm_viability_grid`(@N,@K,@O,@l,@t,@R,@inc,@mult,@f, @steps)",
                            params={
                                "N": N, "K": k_perm, "O": pool_gross, "l": stake_per_line, "t": take_rate,
                                "R": net_rollover, "inc": True if inc_self else False, "mult": div_mult, "f": f_fix,
                                "steps": 20,
                            },
                        )
                    except Exception:
                        grid_df = None
                    if grid_df is not None and not grid_df.empty:
                        grid = grid_df.to_dict("records")
                    if viab is None:
                        viab = _viability_local_perm(N, k_perm, pool_gross, M, stake_per_line, take_rate, net_rollover, inc_self, div_mult, f_fix if f_fix is not None else None)
                else:
                    flash(f"Not enough runners (need at least {k_perm}) for {bet_type} viability calculation.", "warning")

        except Exception as e:
            flash(f"Viability function error: {e}", "error")
            traceback.print_exc()

        # Record parameters for the template
        calc_params.update({
            "stake_per_line": stake_per_line,
            "take_rate": take_rate,
            "net_rollover": net_rollover,
            "inc_self": bool(inc_self),
            "div_mult": div_mult,
            "f_fix": f_fix,
            "coverage_pct": coverage_in_pct,
            "pool_gross": pool_gross,
            "N": N,
        })

    return render_template(
        "tote_viability.html",
        products=(opts.to_dict("records") if not opts.empty else []),
        product_id=product_id,
        product_details=prod,
        viab=viab,
        grid=grid,
        calc=calc_params,
        filters={
            "country": country,
            "venue": venue,
            "date": date_filter,
            "bet_type": bet_type,
        },
        country_options=(cdf['country'].tolist() if not cdf.empty else ['GB']),
        venue_options=(vdf['venue'].tolist() if not vdf.empty else []),
    )

@app.route("/api/tote/viability")
def api_tote_viability():
    """JSON endpoint to recompute viability with latest pool totals for auto-refresh."""
    product_id = (request.args.get("product_id") or "").strip()
    # Load product
    prod = None
    if product_id:
        pdf = sql_df("SELECT * FROM vw_products_latest_totals WHERE product_id=?", params=(product_id,))
        if not pdf.empty:
            prod = pdf.iloc[0].to_dict()
    # Params
    def fnum(name, default):
        v = request.args.get(name)
        try:
            return float(v) if v is not None and v != '' else default
        except Exception:
            return default
    takeout = fnum("takeout", 0.30)
    stake_per_combo = fnum("s", 1.0)
    mode = request.args.get("mode", "all")
    C = int(float(request.args.get("c") or 0))
    rollover = fnum("R", 0.0)
    # If covering all, recompute permutations from current selections or manual n
    if mode == "all":
        n = None
        try:
            n = int(float(request.args.get("n") or 0)) or None
        except Exception:
            n = None
        if product_id and (n is None):
            try:
                ndf = sql_df("SELECT COUNT(1) AS n FROM tote_product_selections WHERE product_id=?", params=(product_id,))
                n = int(ndf.iloc[0]["n"]) if not ndf.empty else None
            except Exception:
                n = None
        if n and n >= 4:
            C = n * (n-1) * (n-2) * (n-3)
    yuw = fnum("yuw", stake_per_combo if C>0 else 0.0)
    ouw = fnum("ouw", 0.0)
    f_override = request.args.get("f")
    # Compute
    S = max(0.0, C * stake_per_combo)
    if f_override is not None and f_override != '':
        try:
            fshare = float(f_override)
        except Exception:
            fshare = (yuw / (yuw + ouw)) if (yuw + ouw) > 0 else 0.0
    else:
        fshare = (yuw / (yuw + ouw)) if (yuw + ouw) > 0 else 0.0
    O_current = None
    if prod and prod.get("total_gross") is not None:
        try: O_current = float(prod["total_gross"])  # type: ignore[index]
        except Exception: O_current = None
    O_min = None; ROI_current = None; viable_now = None
    ret_current = None; profit_current = None
    if S > 0 and 0 < takeout < 1 and fshare > 0:
        try: O_min = (S / (fshare * (1.0 - takeout))) - S - (rollover / (1.0 - takeout))
        except Exception: O_min = None
        if O_current is not None:
            try:
                ret = fshare * ((1.0 - takeout) * (S + O_current) + rollover)
                ROI_current = (ret - S) / S
                viable_now = ret > S
                ret_current = ret
                profit_current = ret - S
            except Exception:
                ROI_current = None; viable_now = None
    payload = {
        "product": prod,
        "S": S,
        "f": fshare,
        "O_current": O_current,
        "O_min": O_min,
        "ROI_current": ROI_current,
        "viable_now": viable_now,
        "return_current": ret_current,
        "profit_current": profit_current,
        "R": rollover,
        "t": takeout,
    }
    return app.response_class(json.dumps(payload), mimetype="application/json")

@app.route("/api/tote/product_runners")
def api_tote_product_runners():
    pid = (request.args.get("product_id") or "").strip()
    if not pid:
        return app.response_class(json.dumps({"error": "missing product_id"}), mimetype="application/json", status=400)
    # Also return selection_id for the bet slip
    rows = sql_df("SELECT DISTINCT selection_id, number, competitor FROM tote_product_selections WHERE product_id=? AND leg_index=1 ORDER BY number", params=(pid,))
    return app.response_class(json.dumps(rows.to_dict("records") if not rows.empty else []), mimetype="application/json")

@app.route("/api/tote/event_products/<event_id>")
def api_tote_event_products(event_id: str):
    """Return OPEN/SELLING products for a given event.

    Uses latest-totals view when possible; if results look incomplete (e.g., only WIN),
    fetches from Tote GraphQL to enrich the list so the bet page can show all types.
    """
    if not event_id:
        return app.response_class(json.dumps({"error": "missing event_id"}), mimetype="application/json", status=400)

    # Prefer live API for freshest product selling status; fallback to BQ if unavailable
    rows: list[dict] = []
    try:
        from .providers.tote_api import ToteClient
        client = ToteClient()
        q = (
            "query GetEvent($id: String){\n"
            "  event(id:$id){ products{ nodes{ id ... on BettingProduct { betType{ code } selling{ status } } } } }\n"
            "}"
        )
        data = client.graphql(q, {"id": event_id})
        nodes = (((data.get("event") or {}).get("products") or {}).get("nodes")) or []
        for n in nodes:
            bt = (((n.get("betType") or {}).get("code")) or "").upper()
            st = (((n.get("selling") or {}).get("status")) or "")
            pid = n.get("id")
            if bt and pid and (st or "").upper() in ("OPEN","SELLING"):
                rows.append({"product_id": pid, "bet_type": bt, "status": st})
        rows = sorted(rows, key=lambda r: (r.get('bet_type') or ''))
    except Exception:
        # Fallback to BQ view, then base table, relaxing status if needed
        try:
            vdf = sql_df(
                "SELECT product_id, bet_type, COALESCE(status,'') AS status FROM vw_products_latest_totals "
                "WHERE event_id=? AND UPPER(COALESCE(status,'')) IN ('OPEN','SELLING') ORDER BY bet_type",
                params=(event_id,), cache_ttl=0,
            )
            rows = ([] if vdf.empty else vdf.to_dict("records"))
        except Exception:
            rows = []
        if not rows:
            try:
                tdf = sql_df(
                    "SELECT product_id, bet_type, COALESCE(status,'') AS status FROM tote_products "
                    "WHERE event_id=? AND UPPER(COALESCE(status,'')) IN ('OPEN','SELLING') ORDER BY bet_type",
                    params=(event_id,), cache_ttl=0,
                )
                rows = ([] if tdf.empty else tdf.to_dict("records"))
            except Exception:
                rows = []
        if not rows:
            try:
                anydf = sql_df(
                    "SELECT product_id, bet_type, COALESCE(status,'') AS status FROM tote_products "
                    "WHERE event_id=? ORDER BY bet_type",
                    params=(event_id,), cache_ttl=0,
                )
                rows = ([] if anydf.empty else anydf.to_dict("records"))
            except Exception:
                rows = []

    return app.response_class(json.dumps(rows or []), mimetype="application/json")

@app.route("/api/tote/pool_snapshot/<product_id>")
def api_tote_pool_snapshot(product_id: str):
    """Return latest pool snapshot; if absent, fall back to tote_products totals.

    Avoids noisy 404s by providing best-effort data for UI auto-refresh.
    """
    # Query latest snapshot from BQ
    try:
        ss = sql_df(
            "SELECT product_id, event_id, currency, status, start_iso, ts_ms, total_gross, total_net, rollover, deduction_rate, 'snap' AS source "
            "FROM tote_pool_snapshots WHERE product_id=? ORDER BY ts_ms DESC LIMIT 1",
            params=(product_id,),
            cache_ttl=0,
        )
        if not ss.empty:
            return app.response_class(ss.iloc[0].to_json(), mimetype="application/json")
        # Fallback to products
        pdf = sql_df(
            "SELECT product_id, event_id, currency, status, start_iso, total_gross, total_net, rollover, deduction_rate, NULL AS ts_ms, 'products_fallback' AS source "
            "FROM vw_products_latest_totals WHERE product_id=?",
            params=(product_id,),
            cache_ttl=0,
        )
        if not pdf.empty:
            return app.response_class(pdf.iloc[0].to_json(), mimetype="application/json")
        return app.response_class(json.dumps({"error": "not found"}), mimetype="application/json", status=404)
    except Exception as e:
        return app.response_class(json.dumps({"error": str(e)}), mimetype="application/json", status=500)

@app.route("/tote/audit/superfecta", methods=["POST"])
def tote_audit_superfecta_post():
    """Handle audit bet placement for Superfecta, writing to BigQuery."""
    if not _use_bq():
        flash("Audit placement requires BigQuery to be configured.", "error")
        return redirect(request.referrer or url_for('tote_superfecta_page'))

    pid = (request.form.get("product_id") or "").strip()
    # This is the new field for the audit bet form
    selections_text = (request.form.get("selections_text") or "").strip()
    if not selections_text:
        flash("Selections text box cannot be empty.", "error")
        return redirect(request.referrer or url_for('tote_superfecta_detail', product_id=pid))

    # Legacy fields, kept for potential compatibility
    sel = (request.form.get("selection") or "").strip()
    sels_raw = (request.form.get("selections") or "").strip()
    stake = (request.form.get("stake") or "").strip()
    currency = (request.form.get("currency") or "GBP").strip() or "GBP"
    mode = request.form.get("mode", "audit")
    if mode != "live":
        mode = "audit"
    # Gate live placement behind env flag
    if mode == "live" and (os.getenv("TOTE_LIVE_ENABLED", "0").lower() not in ("1","true","yes","on")):
        flash("Live betting disabled (TOTE_LIVE_ENABLED not set). Using audit mode.", "warning")
        mode = "audit"
    if not pid or (not sel and not sels_raw):
        flash("Missing product or selection(s)", "error")
        return redirect(request.referrer or url_for('tote_superfecta_page'))
    try:
        sk = float(stake)
        if sk <= 0:
            raise ValueError
    except Exception:
        flash("Stake must be > 0", "error")
        return redirect(request.referrer or url_for('tote_superfecta_page'))

    post_flag = (request.form.get("post") or "").lower() in ("1","true","yes","on")
    stake_type = (request.form.get("stake_type") or "total").strip().lower()

    # Use the new text area for selections
    selections = None
    if selections_text:
        # Split by newline or comma
        parts = [p.strip() for p in (selections_text.replace("\r","\n").replace(",","\n").split("\n"))]
        selections = [p for p in parts if p]
    elif sels_raw: # Fallback to hidden field
        parts = [p.strip() for p in (sels_raw.replace("\r","\n").replace(",","\n").split("\n"))]
        selections = [p for p in parts if p]

    # Preflight checks: product status OPEN and selection IDs valid/active
    # This part remains largely the same, as it queries the live Tote API
    try:
        from .providers.tote_api import ToteClient
        client = ToteClient()
        gql = """
        query ProductForPlacement($id: String){
          product(id:$id){
            ... on BettingProduct{
              selling{ status }
              legs{ nodes{ id selections{ nodes{ id status competitor{ name details{ __typename ... on HorseDetails{ clothNumber } ... on GreyhoundDetails{ trapNumber } } } } } } }
            }
          }
        }
        """
        pdata = client.graphql(gql, {"id": pid})
        prod = pdata.get("product") or {}
        bp = prod or {}
        selling = (bp.get("selling") or {})
        pstatus = (selling.get("status") or "").upper()
        if pstatus and pstatus != "OPEN":
            flash(f"Preflight: product not OPEN (status={pstatus}).", "error")
            return redirect(request.referrer or url_for('tote_superfecta_page'))
        # Build number->(selection_id,status)
        legs = ((bp.get("legs") or {}).get("nodes")) or []
        selmap = {}
        if legs:
            sels = ((legs[0].get("selections") or {}).get("nodes")) or []
            for srow in sels:
                sid = srow.get("id"); sst = (srow.get("status") or "").upper()
                comp = (srow.get("competitor") or {})
                det = (comp.get("details") or {})
                n = det.get("clothNumber") if det.get("__typename") == "HorseDetails" else det.get("trapNumber")
                try:
                    if n is not None:
                        selmap[int(n)] = (sid, sst)
                except Exception:
                    pass
        # Validate selection(s)
        lines = selections if selections is not None else ([sel] if sel else [])
        for line in lines:
            nums = []
            try:
                nums = [int(x.strip()) for x in (line or '').split('-') if x.strip()]
            except Exception:
                pass
            if len(nums) < 4:
                flash(f"Preflight: invalid selection line '{line}'.", "error")
                return redirect(request.referrer or url_for('tote_superfecta_page'))
            missing = [str(n) for n in nums[:4] if n not in selmap]
            if missing:
                flash(f"Preflight: unknown numbers {{{','.join(missing)}}}.", "error")
                return redirect(request.referrer or url_for('tote_superfecta_page'))
            inactive = [str(n) for n in nums[:4] if selmap.get(n,(None,None))[1] not in ("ACTIVE","OPEN","AVAILABLE","VALID")]
            if inactive:
                flash(f"Preflight: selection(s) not active: {{{','.join(inactive)}}}.", "error")
                return redirect(request.referrer or url_for('tote_superfecta_page'))
    except Exception as e:
        # Non-fatal; continue to attempt placement but surface info
        flash(f"Preflight warning: {e}", "warning")
    # Resolve placement-visible product id (match by event/date), with alias fallback
    placement_pid = pid
    try:
        from .providers.tote_api import ToteClient
        client = ToteClient()
        # Use BQ to get event_id and date
        prod_info_df = sql_df("SELECT event_id, substr(start_iso,1,10) as day FROM tote_products WHERE product_id=?", params=(pid,))
        event_id = None
        day = None
        if not prod_info_df.empty:
            event_id = prod_info_df.iloc[0]['event_id']
            day = prod_info_df.iloc[0]['day']
        if event_id and day:
            q2 = """
            query Products($date: Date, $betTypes: [BetTypeCode!], $status: BettingProductSellingStatus, $first: Int){
              products(date:$date, betTypes:$betTypes, sellingStatus:$status, first:$first){
                nodes{ id eventId selling{status} }
              }
            }
            """
            vars = {"date": day, "betTypes": ["SUPERFECTA"], "status": "OPEN", "first": 1000}
            pdata2 = client.graphql(q2, vars)
            nodes = ((pdata2.get("products") or {}).get("nodes")) or []
            for n in nodes:
                if (n.get("eventId") == event_id) and ((n.get("selling") or {}).get("status","OPEN").upper() == "OPEN"):
                    placement_pid = n.get("id") or placement_pid
                    break
        if placement_pid == pid and event_id:
            placement_pid = f"SUPERFECTA:{event_id}"
    except Exception:
        placement_pid = pid

    # Use the BigQuery-aware audit function
    db = get_db()

    # Explicitly create a ToteClient with the correct endpoint based on the mode.
    # This ensures audit bets are sent to the audit endpoint, preventing "Failed to fund ticket" errors.
    from .providers.tote_api import ToteClient
    client_for_placement = ToteClient()
    if mode == 'audit':
        # Use configured audit endpoint if provided; otherwise leave as default
        if cfg.tote_audit_graphql_url:
            client_for_placement.base_url = cfg.tote_audit_graphql_url.strip()
    elif mode == 'live':
        # Use configured live endpoint as-is
        if cfg.tote_graphql_url:
            client_for_placement.base_url = cfg.tote_graphql_url.strip()

    # NOTE: Assuming place_audit_superfecta accepts a 'client' argument to use for the API call.
    res = place_audit_superfecta(db, mode=mode, product_id=pid, selection=(sel or None), selections=selections, stake=sk, currency=currency, post=post_flag, stake_type=stake_type, placement_product_id=placement_pid, client=client_for_placement)
    st = res.get("placement_status")
    err_msg = res.get("error")
    if err_msg:
        if "Failed to fund ticket" in str(err_msg):
            flash("Live bet placement failed: Insufficient funds in the Tote account.", "error")
        else:
            flash(f"Audit bet error: {err_msg}", "error")
    elif st:
        ok = str(st).upper() in ("PLACED","ACCEPTED","OK","SUCCESS")
        msg = f"Audit bet placement status: {st}"
        fr = res.get("failure_reason")
        if fr:
            msg += f" (reason: {fr})"
        # Include provider IDs if present for debugging
        try:
            resp = res.get("response") or {}
            ticket = ((resp.get("placeBets") or {}).get("ticket")) or ((resp.get("ticket")) if "ticket" in resp else None)
            if ticket:
                tid = ticket.get("toteId") or ticket.get("id")
                nodes = ((ticket.get("bets") or {}).get("nodes")) or []
                bid = nodes[0].get("toteId") if nodes else None
                if tid:
                    msg += f" | ticket={tid}"
                if bid:
                    msg += f" bet={bid}"
        except Exception:
            pass
        flash(msg, "success" if ok else "error")
    else:
        flash("Audit bet recorded (no placement status returned).", "success")
    try:
        print("[AuditBet] product=", pid, "sel=", sel or selections, "status=", st, "resp=", str(res.get("response"))[:500])
    except Exception:
        pass
    return redirect(request.referrer or url_for('tote_superfecta_page'))

@app.route("/audit/bets")
def audit_bets_page():
    """List recent audit bets from the local BigQuery table with filters."""
    if not _use_bq():
        flash("Audit bets page requires BigQuery.", "error")
        return redirect(url_for('index'))

    # Filters
    country = (request.args.get("country") or "").strip().upper()
    venue = (request.args.get("venue") or "").strip()
    limit = max(1, int(request.args.get("limit", "100") or 100))
    page = max(1, int(request.args.get("page", "1") or 1))
    offset = (page - 1) * limit

    # Build query
    where = []
    params: dict[str, Any] = {}
    if country:
        where.append("UPPER(COALESCE(e.country, p.currency)) = @country")
        params["country"] = country
    if venue:
        where.append("UPPER(COALESCE(e.venue, p.venue)) LIKE UPPER(@venue)")
        params["venue"] = f"%{venue}%"

    base_sql = """
        SELECT
          b.bet_id, b.ts_ms, b.mode, b.status, b.selection, b.stake, b.currency, b.response_json,
          p.event_id,
          p.event_name,
          p.start_iso,
          COALESCE(e.venue, p.venue) AS venue,
          COALESCE(e.country, p.currency) AS country
        FROM tote_audit_bets b
        LEFT JOIN tote_products p ON b.product_id = p.product_id
        LEFT JOIN tote_events e ON p.event_id = e.event_id
    """
    count_sql = "SELECT COUNT(1) AS c FROM tote_audit_bets b LEFT JOIN tote_products p ON b.product_id = p.product_id LEFT JOIN tote_events e ON p.event_id = e.event_id"

    if where:
        where_clause = " WHERE " + " AND ".join(where)
        base_sql += where_clause
        count_sql += where_clause

    total = 0
    live_bets = []
    audit_bets = []
    try:
        # Total count
        total_df = sql_df(count_sql, params=params)
        total = int(total_df.iloc[0]['c']) if not total_df.empty else 0

        # Paged query
        paged_sql = base_sql + " ORDER BY b.ts_ms DESC LIMIT @limit OFFSET @offset"
        params_paged = {**params, "limit": limit, "offset": offset}
        df = sql_df(paged_sql, params=params_paged)
        
        all_bets = []
        for _, row in df.iterrows():
            bet_data = row.to_dict()
            bet_data['created'] = bet_data.get('ts_ms')
            bet_data['tote_bet_id'] = None  # Default

            try:
                if row.get('response_json'):
                    resp_data = json.loads(row['response_json'])
                    resp = resp_data.get('response', {})
                    if resp:
                        ticket = (resp.get("placeBets") or {}).get("ticket")
                        if ticket and isinstance(ticket, dict):
                            nodes = (ticket.get("bets") or {}).get("nodes")
                            if nodes and isinstance(nodes, list) and nodes:
                                bet_data['tote_bet_id'] = nodes[0].get('toteId')
                        results = (resp.get("placeBets") or {}).get("results")
                        if results and isinstance(results, list) and results:
                            bet_data['tote_bet_id'] = results[0].get('toteBetId')
            except (json.JSONDecodeError, TypeError, KeyError, IndexError):
                pass
            all_bets.append(bet_data)

        live_bets = [b for b in all_bets if b.get('mode') == 'live']
        audit_bets = [b for b in all_bets if b.get('mode') != 'live']

    except Exception as e:
        if 'Not found: Table' in str(e):
            flash("The 'tote_audit_bets' table was not found in BigQuery. Place an audit bet to create it.", "info")
        else:
            flash(f"Error fetching audit bets from BigQuery: {e}", "error")
            traceback.print_exc()
        live_bets = []
        audit_bets = []

    # Options for filters
    try:
        countries_df = sql_df("SELECT DISTINCT country FROM tote_events WHERE country IS NOT NULL AND country<>'' ORDER BY country")
        venues_df = sql_df("SELECT DISTINCT venue FROM tote_events WHERE venue IS NOT NULL AND venue<>'' ORDER BY venue")
    except Exception:
        countries_df = pd.DataFrame()
        venues_df = pd.DataFrame()

    return render_template(
        "audit_bets.html",
        live_bets=live_bets,
        audit_bets=audit_bets,
        filters={
            "country": country, "venue": venue,
            "limit": limit, "page": page, "total": total,
        },
        country_options=(countries_df['country'].tolist() if not countries_df.empty else []),
        venue_options=(venues_df['venue'].tolist() if not venues_df.empty else []),
    )

@app.route("/audit/bets/")
def audit_bets_page_slash():
    return audit_bets_page()
@app.route("/audit/")
def audit_root():
    return redirect(url_for('audit_bets_page'))

@app.route("/audit/bets/<bet_id>")
def audit_bet_detail_page(bet_id: str):
    """Show stored request/response for an audit bet and allow a best-effort status refresh."""
    if not _use_bq():
        flash("Audit bet details require BigQuery.", "error")
        return redirect(url_for('audit_bets_page'))

    detail = None
    try:
        df = sql_df("SELECT * FROM tote_audit_bets WHERE bet_id = ?", params=(bet_id,))
        if not df.empty:
            detail = df.iloc[0].to_dict()
            # Parse stored request/response for pretty printing in the template
            try:
                rr = json.loads(detail.get("response_json") or "{}")
                req = rr.get("request")
                resp = rr.get("response")
                detail["_req_pretty"] = json.dumps(req, indent=2, ensure_ascii=False) if req is not None else None
                detail["_resp_pretty"] = json.dumps(resp, indent=2, ensure_ascii=False) if resp is not None else None
            except Exception:
                detail["_req_pretty"] = detail.get("response_json")  # fallback to raw
                detail["_resp_pretty"] = None
    except Exception as e:
        flash(f"Error fetching bet detail: {e}", "error")

    if detail is None:
        flash(f"Audit bet with ID '{bet_id}' not found.", "error")
        return redirect(url_for('audit_bets_page'))

    return render_template("audit_bet_detail.html", bet=detail)

@app.route("/status")
def status_page():
    """Enhanced status dashboard (v2) showing GCP + data freshness."""
    return render_template("status_v2.html")


@app.get("/api/status/data_freshness")
def api_status_data_freshness():
    """Return counts and last-ingest timestamps for key tables."""
    try:
        # Events: count by start date; last ingest from job runs
        ev_today = sql_df("SELECT COUNT(1) AS c FROM tote_events WHERE SUBSTR(start_iso,1,10)=FORMAT_DATE('%F', CURRENT_DATE())")
        ev_last = sql_df(
            "SELECT TIMESTAMP_MILLIS(MAX(ended_ts)) AS ts FROM ingest_job_runs WHERE task IN ('ingest_events_for_day','ingest_events_range') AND status='OK'"
        )

        # Products: count by start date; last ingest from job runs
        pr_today = sql_df("SELECT COUNT(1) AS c FROM tote_products WHERE SUBSTR(start_iso,1,10)=FORMAT_DATE('%F', CURRENT_DATE())")
        pr_last = sql_df(
            "SELECT TIMESTAMP_MILLIS(MAX(ended_ts)) AS ts FROM ingest_job_runs WHERE task IN ('ingest_products_for_day','ingest_single_product') AND status='OK'"
        )

        # Probable odds
        po_today = sql_df("SELECT COUNT(1) AS c FROM raw_tote_probable_odds WHERE DATE(TIMESTAMP_MILLIS(fetched_ts))=CURRENT_DATE()")
        po_last = sql_df("SELECT TIMESTAMP_MILLIS(MAX(fetched_ts)) AS ts FROM raw_tote_probable_odds")

        # Pool snapshots
        ps_today = sql_df("SELECT COUNT(1) AS c FROM tote_pool_snapshots WHERE DATE(TIMESTAMP_MILLIS(ts_ms))=CURRENT_DATE()")
        ps_last = sql_df("SELECT TIMESTAMP_MILLIS(MAX(ts_ms)) AS ts FROM tote_pool_snapshots")

        out = {
            "events": {
                "today": int(ev_today.iloc[0]["c"]) if not ev_today.empty else 0,
                "last": (str(ev_last.iloc[0]["ts"]) if not ev_last.empty else None),
            },
            "products": {
                "today": int(pr_today.iloc[0]["c"]) if not pr_today.empty else 0,
                "last": (str(pr_last.iloc[0]["ts"]) if not pr_last.empty else None),
            },
            "probable_odds": {
                "today": int(po_today.iloc[0]["c"]) if not po_today.empty else 0,
                "last": (str(po_last.iloc[0]["ts"]) if not po_last.empty else None),
            },
            "pool_snapshots": {
                "today": int(ps_today.iloc[0]["c"]) if not ps_today.empty else 0,
                "last": (str(ps_last.iloc[0]["ts"]) if not ps_last.empty else None),
            },
        }
        return app.response_class(json.dumps(out), mimetype="application/json")
    except Exception as e:
        return app.response_class(json.dumps({"error": str(e)}), mimetype="application/json", status=500)


@app.get("/api/status/qc")
def api_status_qc():
    """Return QC gaps and counts from QC views."""
    try:
        out: dict[str, Any] = {}
        # Missing runner numbers today
        try:
            df = sql_df("SELECT COUNT(DISTINCT product_id) AS c FROM vw_qc_today_missing_runner_numbers")
            out["missing_runner_numbers"] = int(df.iloc[0]["c"]) if not df.empty else 0
        except Exception:
            out["missing_runner_numbers"] = None
        # Missing bet rules
        try:
            df = sql_df("SELECT COUNT(1) AS c FROM vw_qc_missing_bet_rules")
            out["missing_bet_rules"] = int(df.iloc[0]["c"]) if not df.empty else 0
        except Exception:
            out["missing_bet_rules"] = None
        # Probable odds coverage (average across products)
        try:
            df = sql_df("SELECT AVG(coverage) AS avg_cov FROM vw_qc_probable_odds_coverage")
            out["probable_odds_avg_cov"] = float(df.iloc[0]["avg_cov"]) if not df.empty else None
        except Exception:
            out["probable_odds_avg_cov"] = None
        # Today's GB Superfecta missing snapshots
        try:
            df = sql_df("SELECT COUNT(1) AS c FROM vw_qc_today_gb_sf_missing_snapshots")
            out["gb_sf_missing_snapshots"] = int(df.iloc[0]["c"]) if not df.empty else 0
        except Exception:
            out["gb_sf_missing_snapshots"] = None
        return app.response_class(json.dumps(out), mimetype="application/json")
    except Exception as e:
        return app.response_class(json.dumps({"error": str(e)}), mimetype="application/json", status=500)


@app.get("/api/status/upcoming")
def api_status_upcoming():
    """Return upcoming races/products in the next 4 hours if view exists."""
    upcoming = []
    try:
        # Prefer 240m GB Superfecta view if available
        df = sql_df("SELECT product_id, event_id, event_name, venue, country, start_iso, status, currency, combos, S, roi_current, viable_now FROM vw_gb_open_superfecta_next240_be ORDER BY start_iso")
        upcoming = df.to_dict("records") if not df.empty else []
    except Exception:
        try:
            # Secondary fallback: older 60m view name
            df = sql_df("SELECT product_id, event_id, event_name, venue, country, start_iso, status, currency, combos, S, roi_current, viable_now FROM vw_gb_open_superfecta_next60_be ORDER BY start_iso")
            upcoming = df.to_dict("records") if not df.empty else []
        except Exception:
            # Final fallback: generic query for open products in the next 4 hours
            now_iso = datetime.utcnow().strftime("%Y-%m-%dT%H:%M:%SZ")
            df = sql_df(
                "SELECT p.product_id, p.event_id, COALESCE(p.event_name, e.name) AS event_name, e.sport, COALESCE(p.venue, e.venue) AS venue, COALESCE(e.country, p.currency) AS country, p.start_iso, p.status, p.currency, qc.avg_cov "
                "FROM tote_products p "
                "LEFT JOIN tote_events e USING(event_id) "
                "LEFT JOIN vw_qc_probable_odds_coverage qc ON p.product_id = qc.product_id "
                "WHERE p.status='OPEN' AND TIMESTAMP(p.start_iso) BETWEEN TIMESTAMP(@now) AND TIMESTAMP_ADD(TIMESTAMP(@now), INTERVAL 4 HOUR) "
                "ORDER BY p.start_iso",
                params={"now": now_iso},
            )
            upcoming = df.to_dict("records") if not df.empty else []
        except Exception:
            upcoming = []
    return app.response_class(json.dumps({"items": upcoming}), mimetype="application/json")


def _gcp_project_region() -> tuple[str|None, str|None]:
    # Prefer standard GCP envs, then config
    proj = os.getenv("GOOGLE_CLOUD_PROJECT") or os.getenv("GCP_PROJECT") or cfg.bq_project
    region = os.getenv("GCP_REGION") or os.getenv("CLOUD_RUN_REGION") or os.getenv("REGION") or "europe-west2"
    return proj, region


def _gcp_auth_session():
    try:
        import google.auth
        from google.auth.transport.requests import AuthorizedSession
        creds, _ = google.auth.default(scopes=[
            "https://www.googleapis.com/auth/cloud-platform",
        ])
        return AuthorizedSession(creds)
    except Exception:
        return None


@app.get("/api/status/gcp")
def api_status_gcp():
    """Return Cloud Run, Cloud Scheduler, and Pub/Sub resource statuses."""
    project, region = _gcp_project_region()
    if not project:
        return app.response_class(json.dumps({"error": "GCP project not configured"}), mimetype="application/json", status=400)

    sess = _gcp_auth_session()
    if not sess:
        return app.response_class(json.dumps({"error": "GCP auth unavailable"}), mimetype="application/json", status=500)

    out = {"project": project, "region": region, "cloud_run": {}, "scheduler": {}, "pubsub": {}, "app": {}}

    # Cloud Run services (list all in region)
    try:
        services: list[dict] = []
        url = f"https://run.googleapis.com/v2/projects/{project}/locations/{region}/services"
        r = sess.get(url, timeout=10)
        if r.status_code == 200:
            for j in (r.json().get("services") or []):
                # Normalize conditions map across API variants
                conds = {c.get("type"): c.get("state") or c.get("status") for c in j.get("conditions", [])}
                ok_vals = {"CONDITION_SUCCEEDED", "True", True}
                # Some list responses omit the top-level Ready condition. Consider the
                # service ready if either Ready succeeded OR both RoutesReady and
                # ConfigurationsReady succeeded. As a final hint, the presence of
                # latestReadyRevision typically implies readiness of the latest deploy.
                ready_from_subconds = (conds.get("RoutesReady") in ok_vals) and (conds.get("ConfigurationsReady") in ok_vals)
                ready_from_ready = (conds.get("Ready") in ok_vals)
                ready_flag = bool(ready_from_ready or ready_from_subconds or bool(j.get("latestReadyRevision")))
                services.append({
                    "name": (j.get("name") or "").split("/")[-1],
                    "uri": j.get("uri"),
                    "latestReadyRevision": j.get("latestReadyRevision"),
                    "ready": ready_flag,
                    "updateTime": j.get("updateTime"),
                    "conditions": j.get("conditions", []),
                })
        else:
            out["cloud_run"]["status_code"] = r.status_code
        out["cloud_run"]["services"] = services
    except Exception as e:
        out["cloud_run"]["error"] = str(e)

    # Cloud Scheduler jobs
    try:
        url = f"https://cloudscheduler.googleapis.com/v1/projects/{project}/locations/{region}/jobs"
        r = sess.get(url, timeout=10)
        jobs = []
        if r.status_code == 200:
            for j in r.json().get("jobs", []):
                jobs.append({
                    "name": j.get("name"),
                    "schedule": j.get("schedule"),
                    "state": j.get("state"),
                    "lastAttemptTime": j.get("lastAttemptTime") or (j.get("lastAttempt") or {}).get("dispatchTime"),
                })
        else:
            out["scheduler"]["status_code"] = r.status_code
        out["scheduler"]["jobs"] = jobs
    except Exception as e:
        out["scheduler"]["error"] = str(e)

    # Pub/Sub topic + subscription (ingest)
    try:
        topic = f"projects/{project}/topics/ingest-jobs"
        sub = f"projects/{project}/subscriptions/ingest-fetcher-sub"
        t = sess.get(f"https://pubsub.googleapis.com/v1/{topic}", timeout=10)
        s = sess.get(f"https://pubsub.googleapis.com/v1/{sub}", timeout=10)
        t_info = {"exists": (t.status_code == 200)}
        s_info = {"exists": (s.status_code == 200)}
        if t.status_code == 200:
            t_info.update({"name": t.json().get("name")})
        if s.status_code == 200:
            sj = s.json()
            s_info.update({
                "name": sj.get("name"),
                "topic": sj.get("topic"),
                "ackDeadlineSeconds": sj.get("ackDeadlineSeconds"),
                "pushEndpoint": ((sj.get("pushConfig") or {}).get("pushEndpoint")),
            })
        out["pubsub"] = {"topic": t_info, "subscription": s_info}
    except Exception as e:
        out["pubsub"]["error"] = str(e)

    # App-level subscription flags
    try:
        out["app"]["SUBSCRIBE_POOLS_env"] = os.getenv("SUBSCRIBE_POOLS", "0")
        out["app"]["pool_subscriber_started"] = bool(_pool_thread_started)
    except Exception:
        pass

    return app.response_class(json.dumps(out), mimetype="application/json")


@app.get("/api/status/job_log")
def api_status_job_log():
    """Return recent job runs recorded in BigQuery by the services."""
    try:
        df = sql_df(
            "SELECT job_id, component, task, status, started_ts, ended_ts, duration_ms, payload_json, error, metrics_json "
            "FROM ingest_job_runs ORDER BY started_ts DESC LIMIT 50"
        )
        items = [] if df.empty else df.to_dict("records")
        return app.response_class(json.dumps({"items": items}), mimetype="application/json")
    except Exception as e:
        return app.response_class(json.dumps({"error": str(e)}), mimetype="application/json", status=500)


@app.post("/api/trigger")
def api_trigger_jobs():
    """Publish quick-action jobs to Pub/Sub for testing.

    Accepts JSON or form with fields:
      - action: one of [events_today, products_today_open, single_product, probable_odds_event]
      - event_id (for probable_odds_event)
      - product_id (for single_product)
    """
    try:
        data = request.get_json(silent=True) or request.form.to_dict() or {}
        action = (data.get("action") or "").strip()
        if not action:
            return app.response_class(json.dumps({"error": "missing action"}), mimetype="application/json", status=400)
        project_id = os.getenv("GCP_PROJECT") or cfg.bq_project
        topic_id = os.getenv("PUBSUB_TOPIC_ID", "ingest-jobs")
        if not project_id:
            return app.response_class(json.dumps({"error": "GCP project not configured"}), mimetype="application/json", status=400)
        msgs: list[str] = []
        if action == "events_today":
            mid = publish_pubsub_message(project_id, topic_id, {"task": "ingest_events_for_day", "date": "today"}); msgs.append(mid)
        elif action == "products_today_open":
            mid = publish_pubsub_message(project_id, topic_id, {"task": "ingest_products_for_day", "date": "today", "status": "OPEN"}); msgs.append(mid)
        elif action == "events_for_date":
            day = (data.get("date") or "").strip() or "today"
            mid = publish_pubsub_message(project_id, topic_id, {"task": "ingest_events_for_day", "date": day}); msgs.append(mid)
        elif action == "products_for_date_open":
            day = (data.get("date") or "").strip() or "today"
            mid = publish_pubsub_message(project_id, topic_id, {"task": "ingest_products_for_day", "date": day, "status": "OPEN"}); msgs.append(mid)
        elif action == "single_product":
            pid = (data.get("product_id") or "").strip()
            if not pid:
                return app.response_class(json.dumps({"error": "missing product_id"}), mimetype="application/json", status=400)
            mid = publish_pubsub_message(project_id, topic_id, {"task": "ingest_single_product", "product_id": pid}); msgs.append(mid)
        elif action == "probable_odds_event":
            eid = (data.get("event_id") or "").strip()
            if not eid:
                return app.response_class(json.dumps({"error": "missing event_id"}), mimetype="application/json", status=400)
            mid = publish_pubsub_message(project_id, topic_id, {"task": "ingest_probable_odds", "event_id": eid}); msgs.append(mid)
        else:
            return app.response_class(json.dumps({"error": f"unknown action: {action}"}), mimetype="application/json", status=400)
        return app.response_class(json.dumps({"ok": True, "action": action, "message_ids": msgs}), mimetype="application/json")
    except Exception as e:
        return app.response_class(json.dumps({"error": str(e)}), mimetype="application/json", status=500)

@app.route("/event/<event_id>")
def event_detail(event_id: str):
    """Display details for a single event (BigQuery)."""
    # Fetch event details
    event_df = sql_df("SELECT * FROM tote_events WHERE event_id=?", params=(event_id,), cache_ttl=0)
    if event_df.empty:
        # If event not found, try to get basic info from tote_products
        flash("Event not found", "error")
        return redirect(url_for("tote_events_page"))
    event = event_df.to_dict("records")[0]

    # Fetch conditions
    conditions_df = sql_df("SELECT * FROM race_conditions WHERE event_id=?", params=(event_id,), cache_ttl=0)
    conditions = None if conditions_df.empty else conditions_df.to_dict("records")[0]

    # Fetch historical results and runner details from hr_horse_runs.
    # This is the primary source for runners in an event, especially for historical events with results.
    runner_rows_df = sql_df(
        """
        SELECT
          r.horse_id,
          COALESCE(h.name, r.horse_id) AS horse_name, -- Use horse_id if name is null
          r.finish_pos,
          r.status,
          r.cloth_number,
          r.jockey,
          r.trainer
        FROM hr_horse_runs r
        LEFT JOIN hr_horses h ON h.horse_id = r.horse_id -- Join to get horse name
        WHERE r.event_id = ?
        ORDER BY r.finish_pos NULLS LAST, r.cloth_number ASC
        """,
        params=(event_id,),
        cache_ttl=0,
    )
    runner_rows = runner_rows_df.to_dict("records") if not runner_rows_df.empty else []

    # Populate 'runners' list for display. Prioritize hr_horse_runs, then competitors_json.
    runners = []
    if runner_rows:
        # Use data from hr_horse_runs if available
        for r in runner_rows:
            runners.append({
                "cloth": r.get("cloth_number"),
                "name": r.get("horse_name"),
                "finish_pos": r.get("finish_pos"),
                "status": r.get("status"),
            })
    elif event.get("competitors_json"): # Fallback to competitors_json if no hr_horse_runs
        try: # noqa
            competitors_json_data = json.loads(event["competitors_json"]) or []
            if isinstance(competitors_json_data, list):
                runners = [] # Reset runners if using fallback
                for c in competitors_json_data: # Fix: was iterating over 'competitors' which was not defined
                    # Accept multiple possible keys for cloth/trap numbers
                    cloth = (
                        c.get("cloth") or c.get("cloth_number") or c.get("clothNumber") or c.get("trapNumber") or c.get("number")
                    )
                    name = c.get("name") or c.get("competitor") or c.get("horse")
                    if not name:
                        name = f"Runner #{cloth}" if cloth else None
                    if name:
                        runners.append({"cloth": cloth, "name": name})
                # Sort by cloth number if available
                try:
                    runners.sort(key=lambda x: (x.get("cloth") is None, int(x.get("cloth") or 1)))
                except Exception:
                    pass # Fallback to unsorted if cloth number is not int
        except (json.JSONDecodeError, TypeError):
            runners = [] # Ensure runners is an empty list on error

    # Final fallback: derive runners from WIN product selections if available
    if not runners:
        try:
            dfw = sql_df(
                """
                SELECT CAST(s.number AS INT64) AS cloth, COALESCE(s.competitor, s.selection_id) AS name
                FROM tote_product_selections s
                JOIN tote_products p ON p.product_id = s.product_id
                WHERE p.event_id = ? AND UPPER(p.bet_type) = 'WIN' AND s.leg_index=1
                ORDER BY CAST(s.number AS INT64)
                """,
                params=(event_id,)
            )
            runners = ([] if dfw.empty else dfw.to_dict("records"))
        except Exception:
            pass

    # Fetch products (include pool components)
    products_df = sql_df(
        """
        SELECT product_id, bet_type, status, start_iso, event_id, event_name, venue,
               COALESCE(SAFE_CAST(total_gross AS FLOAT64), 0.0) AS total_gross,
               COALESCE(SAFE_CAST(total_net AS FLOAT64), 0.0) AS total_net,
               COALESCE(SAFE_CAST(rollover AS FLOAT64), 0.0) AS rollover,
               COALESCE(SAFE_CAST(deduction_rate AS FLOAT64), 0.0) AS deduction_rate -- Use deduction_rate directly
        FROM vw_products_latest_totals
        WHERE event_id=?
        ORDER BY bet_type
        """,
        params=(event_id,),
        cache_ttl=0,
    )
    products = products_df.to_dict("records") if not products_df.empty else []
    # Format deduction_rate for display and handle nulls
    for p in products:
        if p.get("deduction_rate") and p["deduction_rate"] > 1.0:
            p["deduction_rate"] /= 100.0
        p["deduction_rate_display"] = f"{p['deduction_rate'] * 100:.1f}%" if pd.notnull(p["deduction_rate"]) else "N/A"

    # Runners with latest probable odds
    runners_prob: list = []
    try: # noqa
        # Simplified query: vw_tote_probable_odds already joins with tote_product_selections
        # to get cloth_number and competitor name.
        rprob = sql_df(
            """
            -- Simplified and more robust query for probable odds
            SELECT
                o.selection_id,
                o.cloth_number,
                COALESCE(s.competitor, o.selection_id) AS horse, -- Fallback to ID if name is missing
                o.decimal_odds,
                FORMAT_TIMESTAMP('%FT%T%Ez', TIMESTAMP_MILLIS(o.ts_ms)) AS odds_iso
            FROM vw_tote_probable_odds o
            JOIN tote_products p ON o.product_id = p.product_id
            LEFT JOIN tote_product_selections s ON o.selection_id = s.selection_id AND o.product_id = p.product_id
            WHERE p.event_id = @event_id AND UPPER(p.bet_type) = 'WIN' -- Use WIN market for probable odds
            ORDER BY o.cloth_number ASC
            """,
            params={'event_id': event_id},
            cache_ttl=0,
        )
        runners_prob = rprob.to_dict("records") if not rprob.empty else []
    except Exception as e:
        print(f"Error fetching probable odds for event {event_id}: {e}")
        traceback.print_exc()
        runners_prob = []

    # Fetch features
    features_df = sql_df("SELECT * FROM vw_runner_features WHERE event_id=?", params=(event_id,), cache_ttl=0)
    features = features_df.to_dict("records") if not features_df.empty else []

    return render_template(
        "event_detail.html",
        event=event,
        conditions=conditions,
        runners=runners,
        products=products,
        features=features,
        runner_rows=runner_rows,
        runners_prob=runners_prob
    )

@app.post("/api/tote/refresh_event_pools/<event_id>")
def api_refresh_event_pools(event_id: str):
    """Synchronously poll Tote API for all products of this event and upsert totals.

    This is a local, on-demand helper independent of Cloud Run.
    """
    try:
        if not event_id:
            return app.response_class(json.dumps({"error": "missing event_id"}), mimetype="application/json", status=400)
        # List products for the event (open + closed; we update whichever exist)
        df = sql_df("SELECT product_id FROM tote_products WHERE event_id=?", params=(event_id,), cache_ttl=0)
        ids = ([] if df.empty else [r["product_id"] for _, r in df.iterrows()])
        if not ids:
            return app.response_class(json.dumps({"updated": 0}), mimetype="application/json")
        from .bq import get_bq_sink
        from .providers.tote_api import ToteClient
        from .ingest.tote_products import ingest_products
        sink = get_bq_sink()
        client = ToteClient()
        n = ingest_products(sink, client, date_iso=None, status=None, first=len(ids), bet_types=None, product_ids=ids)
        # Create snapshots for each product (best-effort)
        try:
            pdf = sql_df("SELECT product_id, event_id, bet_type, status, currency, start_iso, total_gross, total_net, rollover, deduction_rate FROM tote_products WHERE event_id=?", params=(event_id,), cache_ttl=0)
            if not pdf.empty:
                ts = int(time.time() * 1000)
                rows = []
                for _, r in pdf.iterrows():
                    rows.append({
                        "product_id": r["product_id"],
                        "event_id": r["event_id"],
                        "bet_type": r["bet_type"],
                        "status": r["status"],
                        "currency": r["currency"],
                        "start_iso": r["start_iso"],
                        "ts_ms": ts,
                        "total_gross": float(r.get("total_gross") or 0.0),
                        "total_net": float(r.get("total_net") or 0.0),
                        "rollover": float(r.get("rollover") or 0.0),
                        "deduction_rate": float(r.get("deduction_rate") or 0.0),
                    })
                if rows:
                    sink.upsert_tote_pool_snapshots(rows)
        except Exception:
            pass
        return app.response_class(json.dumps({"updated": n, "product_ids": ids}), mimetype="application/json")
    except Exception as e:
        return app.response_class(json.dumps({"error": str(e)}), mimetype="application/json", status=500)

@app.post("/api/tote/refresh_odds/<event_id>")
def api_refresh_odds(event_id: str):
    """Fetch WIN probable odds via REST, normalize, and store to raw_tote_probable_odds.

    This does not depend on Cloud Run. It targets the partner gateway using the configured
    TOTE_GRAPHQL_URL host and Api-Key header.
    """
    try:
        # Find an OPEN WIN product for this event
        pdf = sql_df(
            "SELECT product_id FROM tote_products WHERE event_id=? AND UPPER(bet_type)='WIN' ORDER BY status DESC LIMIT 1",
            params=(event_id,)
        )
        if pdf.empty:
            return app.response_class(json.dumps({"error": "no WIN product for event"}), mimetype="application/json", status=404)
        win_product_id = pdf.iloc[0]["product_id"]

        # Build host root from configured GraphQL URL
        base = cfg.tote_graphql_url or ""
        host_root = ""
        try:
            if "/partner/" in base:
                host_root = base.split("/partner/")[0].rstrip("/")
            else:
                from urllib.parse import urlparse
                u = urlparse(base)
                if u.scheme and u.netloc:
                    host_root = f"{u.scheme}://{u.netloc}"
        except Exception:
            host_root = ""
        if not host_root:
            host_root = "https://hub.production.racing.tote.co.uk"

        candidates = [
            f"{host_root}/partner/gateway/probable-odds/v1/products/{win_product_id}",
            f"{host_root}/partner/gateway/v1/products/{win_product_id}/probable-odds",
            f"{host_root}/v1/products/{win_product_id}/probable-odds",
        ]
        headers = {"Authorization": f"Api-Key {cfg.tote_api_key}", "Accept": "application/json"}
        data = None; url_used = None
        for url in candidates:
            try:
                r = requests.get(url, headers=headers, timeout=10)
                if r.status_code == 200:
                    data = r.json()
                    url_used = url
                    break
            except Exception:
                continue
        if data is None:
            return app.response_class(json.dumps({"error": "probable-odds fetch failed"}), mimetype="application/json", status=502)

        # Normalize to the view's expected shape: {products:{nodes:[{id, lines:{nodes:[{legs:[{lineSelections:[{selectionId}]}], odds:{decimal}}]}}]}}
        def _extract_lines(obj):
            lines = []
            if not isinstance(obj, dict):
                return lines
            # common shapes
            try:
                if isinstance(obj.get("lines"), dict) and isinstance(obj["lines"].get("nodes"), list):
                    for ln in obj["lines"]["nodes"]:
                        lines.append(ln)
                elif isinstance(obj.get("lines"), list):
                    lines.extend(obj["lines"])
            except Exception:
                pass
            # nested scan
            for k, v in list(obj.items()):
                if isinstance(v, dict):
                    lines.extend(_extract_lines(v))
                elif isinstance(v, list):
                    for it in v:
                        if isinstance(it, dict):
                            lines.extend(_extract_lines(it))
            return lines

        lines = _extract_lines(data)
        norm_lines = []
        for ln in lines:
            try:
                odds = ((ln.get("odds") or {}).get("decimal"))
                legs = ln.get("legs") or []
                sel_id = None
                if legs:
                    try:
                        sels = (legs[0].get("lineSelections") or [])
                        if sels:
                            sel_id = sels[0].get("selectionId")
                    except Exception:
                        pass
                if sel_id and odds is not None:
                    norm_lines.append({
                        "legs": [{"lineSelections": [{"selectionId": sel_id}]}],
                        "odds": {"decimal": float(odds)},
                    })
            except Exception:
                continue

        if not norm_lines:
            return app.response_class(json.dumps({"error": "no lines found in response", "url": url_used}), mimetype="application/json", status=422)

        payload = {
            "products": {
                "nodes": [
                    {"id": win_product_id, "lines": {"nodes": norm_lines}}
                ]
            }
        }
        from .bq import get_bq_sink
        sink = get_bq_sink()
        import time as _t
        ts_ms = int(_t.time() * 1000)
        sink.upsert_raw_tote_probable_odds([
            {"raw_id": f"probable:{win_product_id}:{ts_ms}", "fetched_ts": ts_ms, "payload": json.dumps(payload), "product_id": win_product_id}
        ])
        return app.response_class(json.dumps({"ok": True, "product_id": win_product_id, "lines": len(norm_lines)}), mimetype="application/json")
    except Exception as e:
        return app.response_class(json.dumps({"error": str(e)}), mimetype="application/json", status=500)

@app.route("/api/tote/product_selections/<product_id>")
def api_tote_product_selections(product_id: str):
    """Return selections for a given product (id, number, competitor)."""
    if not product_id:
        return app.response_class(json.dumps({"error": "missing product_id"}), mimetype="application/json", status=400)
    try:
        df = sql_df(
            "SELECT selection_id, number, competitor FROM tote_product_selections WHERE product_id=? ORDER BY CAST(number AS INT64) NULLS LAST",
            params=(product_id,)
        )
        rows = df.to_dict("records") if not df.empty else []
        return app.response_class(json.dumps({"product_id": product_id, "selections": rows}), mimetype="application/json")
    except Exception as e:
        return app.response_class(json.dumps({"error": str(e)}), mimetype="application/json", status=500)

@app.route("/horse/<horse_id>")
def horse_detail(horse_id: str):
    """Displays historical form for a single horse."""
    # Fetch horse details
    horse_df = sql_df("SELECT * FROM hr_horses WHERE horse_id=?", params=(horse_id,))
    if horse_df.empty:
        flash("Horse not found", "error")
        return redirect(url_for("index"))
    horse = horse_df.to_dict("records")[0]

    # Fetch last 10 runs with conditions
    runs_df = sql_df(
        """
        SELECT r.*, e.name as event_name, e.venue, c.going, c.weather_desc
        FROM hr_horse_runs r
        LEFT JOIN tote_events e ON e.event_id = r.event_id
        LEFT JOIN race_conditions c ON c.event_id = r.event_id
        WHERE r.horse_id = ?
        ORDER BY e.start_iso DESC
        LIMIT 10
        """, params=(horse_id,)
    )
    runs = [] if runs_df.empty else runs_df.to_dict("records")
    return render_template("horse_detail.html", horse=horse, runs=runs)

@app.route("/tote-superfecta/<product_id>")
def tote_superfecta_detail(product_id: str):
    pdf = sql_df("SELECT * FROM vw_products_latest_totals WHERE product_id=?", params=(product_id,))
    if pdf.empty:
        flash("Unknown product id", "error")
        return redirect(url_for("tote_superfecta_page"))
    p = pdf.iloc[0].to_dict()
    runners_df = sql_df("SELECT DISTINCT number, competitor FROM tote_product_selections WHERE product_id=? ORDER BY number", params=(product_id,))
    runners = runners_df.to_dict("records") if not runners_df.empty else []
    # Fallback: if no runners recorded yet, infer cloth numbers from probable odds view
    if not runners:
        try:
            odf = sql_df("SELECT DISTINCT CAST(cloth_number AS INT64) AS number FROM vw_tote_probable_odds WHERE product_id=? ORDER BY number", params=(product_id,))
            if not odf.empty:
                nums = odf["number"].dropna().astype(int).tolist()
                name_map = {}
                if not runners_df.empty:
                    name_map = {int(r.get("number")): r.get("competitor") for _, r in runners_df.iterrows() if r.get("number") is not None}
                runners = [{"number": n, "competitor": name_map.get(n)} for n in nums]
        except Exception:
            pass
    items = []
    for r in runners:
        items.append({
            'id': r.get('competitor') or '',
            'name': r.get('competitor') or f"#{r.get('number')}",
            'cloth': r.get('number')
        })
    items = [x for x in items if x.get('cloth') is not None]
    items.sort(key=lambda x: x.get('cloth'))
    # Load any reported dividends for this product (latest per selection)
    divs = sql_df(
        """
        SELECT selection, MAX(ts) AS ts, MAX(dividend) AS dividend
        FROM tote_product_dividends
        WHERE product_id=?
        GROUP BY selection
        ORDER BY dividend DESC
        """,
        params=(product_id,)
    )
    # Load finishing order if recorded
    fr = sql_df(
        """
        SELECT horse_id, finish_pos, status, cloth_number
        FROM hr_horse_runs WHERE event_id=? AND finish_pos IS NOT NULL
        ORDER BY finish_pos ASC
        """,
        params=(p.get('event_id'),)
    )
    # Load conditions (going + weather)
    cond = sql_df(
        "SELECT going, weather_temp_c, weather_wind_kph, weather_precip_mm FROM race_conditions WHERE event_id=?",
        params=(p.get('event_id'),)
    )
    # Runners with latest probable odds (if available)
    runners2: list = []
    try: # noqa
        r2 = sql_df(
            """
            SELECT
                o.selection_id,
                o.cloth_number,
                COALESCE(s.competitor, o.selection_id) AS horse,
                o.decimal_odds,
                TIMESTAMP_MILLIS(o.ts_ms) AS odds_ts
            FROM vw_tote_probable_odds o
            JOIN tote_products p ON o.product_id = p.product_id
            LEFT JOIN tote_product_selections s ON o.selection_id = s.selection_id AND o.product_id = p.product_id
            WHERE p.event_id = @event_id AND UPPER(p.bet_type) = 'WIN'
            ORDER BY o.cloth_number ASC
            """,
            params={'event_id': p.get('event_id')}
        )
        runners2 = r2.to_dict("records") if not r2.empty else []
    except Exception as e:
        print(f"Error fetching probable odds for superfecta detail {product_id}: {e}")
        runners2 = []

    # No local tote_bets in BQ-only mode
    recent_bets: list = []
    dividends = divs.to_dict("records") if not divs.empty else []
    finishing = fr.to_dict("records") if not fr.empty else []
    conditions = cond.iloc[0].to_dict() if not cond.empty else {}
    return render_template(
        "tote_superfecta_detail.html",
        product=p,
        runners=items,
        runners_prob=runners2,
        dividends=dividends,
        finishing=finishing,
        conditions=conditions,
        recent_bets=recent_bets,
    )

@app.route("/tote/manual-calculator", methods=["GET", "POST"])
def manual_calculator_page():
    # Default values for form
    calc_params = {
        "num_runners": 8,
        "bet_type": "SUPERFECTA",
        "runners": [
            {"name": f"Runner {i+1}", "odds": round((i+2)*2.0, 2), "is_key": False, "is_poor": False} for i in range(8)
        ],
        "bankroll": 100.0,
        "key_horse_mult": 2.0,
        "poor_horse_mult": 0.5,
        "concentration": 0.0,
        "market_inefficiency": 0.10,
        "desired_profit_pct": 5.0,
        "take_rate": 0.30,
        "net_rollover": 0.0,
        "inc_self": True,
        "div_mult": 1.0,
        "f_fix": None,
        "pool_gross_other": 10000.0,
    }

    results = {}
    errors = []

    if request.method == "POST":
        # This flag is used to prevent auto-adjustment on subsequent POSTs if the user
        # wants to stick with their manually entered (but potentially -EV) parameters.
        manual_override_active = request.form.get("manual_override_active") == "1"

        try:
            calc_params["num_runners"] = int(request.form.get("num_runners", calc_params["num_runners"]))
            calc_params["bet_type"] = request.form.get("bet_type", calc_params["bet_type"]).upper()
            calc_params["bankroll"] = float(request.form.get("bankroll", calc_params["bankroll"]))
            # New weighting multipliers
            calc_params["key_horse_mult"] = float(request.form.get("key_horse_mult", calc_params["key_horse_mult"]))
            calc_params["poor_horse_mult"] = float(request.form.get("poor_horse_mult", calc_params["poor_horse_mult"]))
            # Accept 0..1 or 0..100 inputs and normalize to 0..1 internally
            conc_raw = float(request.form.get("concentration", calc_params["concentration"]))
            mi_raw = float(request.form.get("market_inefficiency", calc_params["market_inefficiency"]))
            calc_params["concentration"] = conc_raw / 100.0 if conc_raw > 1.0 else conc_raw
            calc_params["market_inefficiency"] = mi_raw / 100.0 if mi_raw > 1.0 else mi_raw
            calc_params["desired_profit_pct"] = float(request.form.get("desired_profit_pct", calc_params["desired_profit_pct"]))
            # Takeout rate: accept percent (0..100) or fraction (0..1)
            tr_raw = float(request.form.get("take_rate", calc_params["take_rate"]))
            calc_params["take_rate"] = tr_raw / 100.0 if tr_raw > 1.0 else tr_raw
            calc_params["net_rollover"] = float(request.form.get("net_rollover", calc_params["net_rollover"]))
            calc_params["inc_self"] = request.form.get("inc_self") == "1"
            calc_params["div_mult"] = float(request.form.get("div_mult", calc_params["div_mult"]))
            calc_params["f_fix"] = float(request.form.get("f_fix")) if request.form.get("f_fix") else None
            calc_params["pool_gross_other"] = float(request.form.get("pool_gross_other", calc_params["pool_gross_other"]))

            # Validate inputs
            if calc_params["num_runners"] <= 0:
                errors.append("Number of runners must be positive.")
            if calc_params["bankroll"] <= 0:
                errors.append("Bankroll must be positive.")
            if not (0 <= calc_params["take_rate"] <= 1):
                errors.append("Takeout rate must be between 0% and 100%.")

            # Parse runner grid
            runners_from_form = []
            try:
                for i in range(calc_params["num_runners"]):
                    odds = float(request.form.get(f"runner_odds_{i}", "10.0"))
                    if odds <= 1.0: errors.append(f"Runner {i+1} odds must be greater than 1.0.")
                    runners_from_form.append({
                        "name": request.form.get(f"runner_name_{i}", f"Runner {i+1}"),
                        "odds": odds,
                        "is_key": request.form.get(f"runner_key_{i}") == "on",
                        "is_poor": request.form.get(f"runner_poor_{i}") == "on",
                    })
                calc_params["runners"] = runners_from_form
            except ValueError as e:
                errors.append(f"Invalid odds format: {e}. Please use valid numbers.")

        except ValueError as e:
            errors.append(f"Invalid input: {e}. Please check numeric fields.")

        if not errors:
            # Determine K (positions for bet type)
            k_map = {"WIN": 1, "EXACTA": 2, "TRIFECTA": 3, "SUPERFECTA": 4}
            k_perm = k_map.get(calc_params["bet_type"], 4) # Default to Superfecta if unknown

            if calc_params["num_runners"] < k_perm:
                errors.append(f"Not enough runners ({calc_params['num_runners']}) for {calc_params['bet_type']} (needs at least {k_perm}).")

        if not errors:
            # Call the refactored calculation function
            results = calculate_pl_strategy(
                runners=calc_params["runners"],
                bet_type=calc_params["bet_type"],
                bankroll=calc_params["bankroll"],
                key_horse_mult=calc_params["key_horse_mult"],
                poor_horse_mult=calc_params["poor_horse_mult"],
                concentration=calc_params["concentration"],
                market_inefficiency=calc_params["market_inefficiency"],
                desired_profit_pct=calc_params["desired_profit_pct"],
                take_rate=calc_params["take_rate"],
                net_rollover=calc_params["net_rollover"],
                inc_self=calc_params["inc_self"],
                div_mult=calc_params["div_mult"],
                f_fix=calc_params["f_fix"],
                pool_gross_other=calc_params["pool_gross_other"],
            )
            errors.extend(results.get("errors", []))

            # Handle auto-adjustment feedback
            if results.get("auto_adjusted_params") and not manual_override_active:
                adj = results["auto_adjusted_params"]
                flash(f"Original settings were -EV. Parameters auto-adjusted to find a profitable strategy: Bet Concentration set to {adj['concentration']*100:.0f}% and Market Inefficiency to {adj['market_inefficiency']*100:.1f}%. You can modify these and recalculate.", "info")
                calc_params['concentration'] = adj['concentration']
                calc_params['market_inefficiency'] = adj['market_inefficiency']
                manual_override_active = True

    return render_template(
        "manual_calculator.html",
        calc_params=calc_params,
        results=results,
        errors=errors,
        bet_types=["WIN", "EXACTA", "TRIFECTA", "SUPERFECTA"],
        manual_override_active=manual_override_active,
    )

@app.route("/tote/calculator/<product_id>", methods=["GET", "POST"])
def tote_product_calculator_page(product_id: str):
    """Pre-populated manual calculator for a specific product.

    - GET: Prefills runners from WIN probable odds for the product's event and product context
      (take rate, rollover, pool size). Runs an initial calculation.
    - POST: Re-runs the calculation with adjusted parameters from the form.
    """
    # Load product context (prefer view, fallback to base table)
    psql = (
        "SELECT p.product_id, p.event_id, p.event_name, COALESCE(e.venue, p.venue) AS venue, "
        "COALESCE(e.country, p.currency) AS country, p.start_iso, COALESCE(p.status,'') AS status, p.currency, "
        "p.total_gross, p.total_net, p.rollover, p.deduction_rate, UPPER(p.bet_type) AS bet_type "
        "FROM vw_products_latest_totals p LEFT JOIN tote_events e USING(event_id) WHERE p.product_id=?"
    )
    try:
        pdf = sql_df(psql, params=(product_id,), cache_ttl=0)
    except Exception:
        psql2 = psql.replace("vw_products_latest_totals p", "tote_products p")
        pdf = sql_df(psql2, params=(product_id,), cache_ttl=0)
    if pdf.empty:
        flash("Unknown product id", "error")
        return redirect(url_for("tote_live_model_page"))
    prod = pdf.iloc[0].to_dict()

    # Defaults (tote_params) for t, f, stake_per_line, R
    try:
        params_df = sql_df("SELECT * FROM tote_params ORDER BY updated_ts DESC, ts_ms DESC LIMIT 1", cache_ttl=300)
        model_params = params_df.iloc[0].to_dict() if not params_df.empty else {}
    except Exception:
        model_params = {}

    # Build initial calc params or parse from POST
    calc_params = {
        "num_runners": 8,
        "bet_type": "SUPERFECTA",
        "runners": [],
        "bankroll": float(model_params.get("stake_per_line", 0.1) * 100.0),
        "key_horse_mult": 2.0,
        "poor_horse_mult": 0.5,
        "concentration": 0.0,
        "market_inefficiency": 0.10,
        "desired_profit_pct": 5.0,
        "take_rate": float(prod.get("deduction_rate") or model_params.get("t", 0.30) or 0.30),
        "net_rollover": float(prod.get("rollover") or model_params.get("R", 0.0) or 0.0),
        "inc_self": True,
        "div_mult": 1.0,
        # Default: do not force f-share; user can override via form
        "f_fix": None,
        "pool_gross_other": float(prod.get("total_gross") or 0.0),
    }

    errors: list[str] = []
    results: dict = {}

    if request.method == "POST":
        manual_override_active = request.form.get("manual_override_active") == "1"
        try:
            calc_params["num_runners"] = int(request.form.get("num_runners", calc_params["num_runners"]))
            calc_params["bet_type"] = request.form.get("bet_type", calc_params["bet_type"]).upper()
            calc_params["bankroll"] = float(request.form.get("bankroll", calc_params["bankroll"]))
            calc_params["key_horse_mult"] = float(request.form.get("key_horse_mult", calc_params["key_horse_mult"]))
            calc_params["poor_horse_mult"] = float(request.form.get("poor_horse_mult", calc_params["poor_horse_mult"]))
            conc_raw = float(request.form.get("concentration", calc_params["concentration"]))
            mi_raw = float(request.form.get("market_inefficiency", calc_params["market_inefficiency"]))
            calc_params["concentration"] = conc_raw / 100.0 if conc_raw > 1.0 else conc_raw
            calc_params["market_inefficiency"] = mi_raw / 100.0 if mi_raw > 1.0 else mi_raw
            calc_params["desired_profit_pct"] = float(request.form.get("desired_profit_pct", calc_params["desired_profit_pct"]))
            tr_raw = float(request.form.get("take_rate", calc_params["take_rate"]))
            calc_params["take_rate"] = tr_raw / 100.0 if tr_raw > 1.0 else tr_raw
            calc_params["net_rollover"] = float(request.form.get("net_rollover", calc_params["net_rollover"]))
            calc_params["inc_self"] = request.form.get("inc_self") == "1"
            calc_params["div_mult"] = float(request.form.get("div_mult", calc_params["div_mult"]))
            calc_params["f_fix"] = float(request.form.get("f_fix")) if request.form.get("f_fix") else None
            calc_params["pool_gross_other"] = float(request.form.get("pool_gross_other", calc_params["pool_gross_other"]))

            # Parse runners grid from form
            runners_from_form = []
            for i in range(calc_params["num_runners"]):
                odds = float(request.form.get(f"runner_odds_{i}", "10.0"))
                if odds <= 1.0:
                    errors.append(f"Runner {i+1} odds must be greater than 1.0.")
                runners_from_form.append({
                    "name": request.form.get(f"runner_name_{i}", f"Runner {i+1}"),
                    "odds": odds,
                    "is_key": request.form.get(f"runner_key_{i}") == "on",
                    "is_poor": request.form.get(f"runner_poor_{i}") == "on",
                })
            calc_params["runners"] = runners_from_form
        except Exception as e:
            errors.append(f"Invalid input: {e}")

        # Minimal validation
        k_map = {"WIN": 1, "EXACTA": 2, "TRIFECTA": 3, "SUPERFECTA": 4}
        k_perm = k_map.get(calc_params["bet_type"], 4)
        if calc_params["num_runners"] < k_perm:
            errors.append(f"Not enough runners ({calc_params['num_runners']}) for {calc_params['bet_type']}")

        if not errors:
            results = calculate_pl_strategy(
                runners=calc_params["runners"],
                bet_type=calc_params["bet_type"],
                bankroll=calc_params["bankroll"],
                key_horse_mult=calc_params["key_horse_mult"],
                poor_horse_mult=calc_params["poor_horse_mult"],
                concentration=calc_params["concentration"],
                market_inefficiency=calc_params["market_inefficiency"],
                desired_profit_pct=calc_params["desired_profit_pct"],
                take_rate=calc_params["take_rate"],
                net_rollover=calc_params["net_rollover"],
                inc_self=calc_params["inc_self"],
                div_mult=calc_params["div_mult"],
                f_fix=calc_params["f_fix"],
                pool_gross_other=calc_params["pool_gross_other"],
            )
    else:
        # GET: Prefill runners from WIN probable odds (latest) for the event
        try:
            # Find an open WIN product for the same event
            wdf = sql_df(
                """
                SELECT product_id
                FROM (
                  SELECT w.product_id, ROW_NUMBER() OVER() rn
                  FROM vw_products_latest_totals w
                  WHERE w.event_id=@eid AND UPPER(w.bet_type)='WIN' AND UPPER(COALESCE(w.status,'')) IN ('OPEN','SELLING')
                ) WHERE rn=1
                """,
                params={"eid": prod.get("event_id")},
            )
        except Exception:
            wdf = sql_df(
                "SELECT product_id FROM tote_products WHERE event_id=? AND UPPER(bet_type)='WIN' ORDER BY status DESC LIMIT 1",
                params=(prod.get("event_id"),),
            )
        win_pid = wdf.iloc[0]["product_id"] if not wdf.empty else None
        runners = []
        if win_pid:
            try:
                odf = sql_df(
                    """
                    SELECT s.number AS cloth, COALESCE(s.competitor, CAST(s.number AS STRING)) AS name, CAST(o.decimal_odds AS FLOAT64) AS odds
                    FROM vw_tote_probable_odds o 
                    JOIN tote_product_selections s ON o.selection_id = s.selection_id 
                    WHERE o.product_id = ?
                    ORDER BY CAST(s.number AS INT64)
                    """,
                    params=(win_pid,),
                )
                for _, r in odf.iterrows():
                    try:
                        name = str(r.get("name") or f"#{r.get('cloth')}")
                        odds = float(r.get("odds") or 0.0)
                        if odds and odds > 1.0:
                            runners.append({"name": name, "odds": odds, "is_key": False, "is_poor": False})
                    except Exception:
                        continue
            except Exception:
                pass
        if not runners:
            # Fallback: load runner list without odds
            try:
                sdf = sql_df(
                    "SELECT number AS cloth, COALESCE(competitor, CAST(number AS STRING)) AS name FROM tote_product_selections WHERE product_id=? ORDER BY CAST(number AS INT64)",
                    params=(product_id,),
                )
                for _, r in sdf.iterrows():
                    runners.append({"name": str(r.get("name") or f"#{r.get('cloth')}") , "odds": 10.0, "is_key": False, "is_poor": False})
            except Exception:
                pass
        if runners:
            calc_params["runners"] = runners
            calc_params["num_runners"] = len(runners)
        # Run an initial calculation with defaults
        if runners:
            results = calculate_pl_strategy(
                runners=calc_params["runners"],
                bet_type=calc_params["bet_type"],
                bankroll=calc_params["bankroll"],
                key_horse_mult=calc_params["key_horse_mult"],
                poor_horse_mult=calc_params["poor_horse_mult"],
                concentration=calc_params["concentration"],
                market_inefficiency=calc_params["market_inefficiency"],
                desired_profit_pct=calc_params["desired_profit_pct"],
                take_rate=calc_params["take_rate"],
                net_rollover=calc_params["net_rollover"],
                inc_self=calc_params["inc_self"],
                div_mult=calc_params["div_mult"],
                f_fix=calc_params["f_fix"],
                pool_gross_other=calc_params["pool_gross_other"],
            )

    # Build placeable lines list from results (ignore £0.00 lines)
    place_lines: list[str] = []
    place_items: list[dict] = []
    if results and isinstance(results, dict):
        pl = results.get("pl_model") or {}
        plan = pl.get("staking_plan") or []
        for s in plan:
            try:
                amt = float(s.get("stake") or 0.0)
                if round(amt + 1e-9, 2) > 0.0:
                    ln = s.get("line")
                    if ln:
                        place_lines.append(ln)
                        place_items.append({"line": ln, "stake": round(amt, 2)})
            except Exception:
                pass

    return render_template(
        "manual_calculator.html",
        calc_params=calc_params,
        results=results,
        errors=errors,
        bet_types=["WIN", "EXACTA", "TRIFECTA", "SUPERFECTA"],
        manual_override_active=True,
        product=prod,
        place_lines_text="\n".join(place_lines),
        place_lines_count=len(place_lines),
        place_lines=place_items,
    )

@app.route("/tote/live-model", methods=["GET", "POST"])
def tote_live_model_page():
    """
    Shows upcoming events, runs the PL model on them, and allows placing bets.
    """
    if request.method == "POST":
        # Handle bet placement
        product_id = request.form.get("product_id")
        stake = float(request.form.get("stake", "0"))
        selections_text = request.form.get("selections_text", "")
        mode = request.form.get("mode", "audit")

        if not all([product_id, stake > 0, selections_text]):
            flash("Missing product, stake, or selections for bet placement.", "error")
            return redirect(url_for("tote_live_model_page"))

        selections = [s.strip() for s in selections_text.splitlines() if s.strip()]
        # Optional: per-line stake amounts (JSON [{line, stake}])
        line_amounts = None
        try:
            lines_json = request.form.get("lines_json")
            if lines_json:
                arr = json.loads(lines_json)
                if isinstance(arr, list):
                    m = {}
                    for it in arr:
                        try:
                            ln = (it.get("line") if isinstance(it, dict) else None)
                            amt = float(it.get("stake")) if isinstance(it, dict) and it.get("stake") is not None else None
                            if ln and amt is not None and amt > 0:
                                m[str(ln).strip()] = round(amt, 2)
                        except Exception:
                            continue
                    if m:
                        line_amounts = m
        except Exception:
            line_amounts = None
        db = get_db()
        from .providers.tote_api import ToteClient
        client = ToteClient()
        if mode == 'live':
            if cfg.tote_graphql_url:
                client.base_url = cfg.tote_graphql_url.strip()
        elif mode == 'audit':
            if cfg.tote_audit_graphql_url:
                client.base_url = cfg.tote_audit_graphql_url.strip()

        res = place_audit_superfecta(
            db,
            mode=mode,
            product_id=product_id,
            selections=selections,
            stake=stake,
            post=True,
            client=client,
            line_amounts=line_amounts,
        )
        
        err_msg = res.get("error")
        if err_msg:
            flash(f"Bet placement error: {err_msg}", "error")
        else:
            st = res.get("placement_status")
            msg = f"Bet placement for {product_id} status: {st}"
            flash(msg, "success" if str(st).upper() in ("PLACED", "ACCEPTED") else "warning")
        return redirect(url_for("tote_live_model_page"))

    # GET: Display model results for upcoming events

    # --- Filters ---
    country = (request.args.get("country") or os.getenv("DEFAULT_COUNTRY", "GB")).strip().upper()
    date_filter = (request.args.get("date") or _today_iso()).strip()
    venue_filter = (request.args.get("venue") or "").strip()
    calculate_product_id = request.args.get("calculate_product_id")

    # Fetch default model parameters from BigQuery
    try:
        params_df = sql_df("SELECT * FROM tote_params ORDER BY ts_ms DESC LIMIT 1", cache_ttl=300)
        model_params = params_df.iloc[0].to_dict() if not params_df.empty else {}
    except Exception:
        model_params = {}
    
    # --- Filter Options ---
    try:
        countries_df = sql_df("SELECT DISTINCT country FROM tote_events WHERE country IS NOT NULL AND country<>'' ORDER BY country")
        country_options = countries_df['country'].tolist() if not countries_df.empty else []
    except Exception:
        country_options = []
    # Venue options based on filters (country/date) for convenience
    try:
        v_sql = (
            "SELECT DISTINCT COALESCE(e.venue, p.venue) AS venue "
            "FROM vw_products_latest_totals p LEFT JOIN tote_events e USING(event_id) "
            "WHERE UPPER(p.bet_type)='SUPERFECTA'"
        )
        v_params: list[object] = []
        if country:
            if country == "GB":
                v_sql += " AND (UPPER(e.country)=? OR UPPER(p.currency)=?)"; v_params.extend([country, "GBP"])
            elif country in ("IE", "IRL", "IRELAND"):
                v_sql += " AND (UPPER(e.country)=? OR UPPER(p.currency)=?)"; v_params.extend([country, "EUR"])
            else:
                v_sql += " AND UPPER(e.country)=?"; v_params.append(country)
        if date_filter:
            v_sql += " AND SUBSTR(p.start_iso,1,10)=?"; v_params.append(date_filter)
        v_sql += " ORDER BY venue"
        venues_df = sql_df(v_sql, params=tuple(v_params))
        venue_options = venues_df['venue'].dropna().tolist() if not venues_df.empty else []
    except Exception:
        venue_options = []

    # --- Fetch upcoming events based on filters ---
    sql = """
        SELECT
          p.product_id,
          p.event_id,
          p.event_name,
          p.venue,
          e.country,
          p.start_iso,
          p.status,
          p.currency,
          p.total_gross,
          p.total_net,
          p.rollover,
          p.deduction_rate,
          w.product_id AS win_product_id
        FROM
          vw_products_latest_totals p
        LEFT JOIN tote_events e ON p.event_id = e.event_id
        LEFT JOIN (
          SELECT product_id, event_id
          FROM (
            SELECT
              w.product_id,
              w.event_id,
              ROW_NUMBER() OVER(PARTITION BY w.event_id ORDER BY w.product_id) AS rn
            FROM vw_products_latest_totals w
            WHERE UPPER(w.bet_type) = 'WIN' AND UPPER(COALESCE(w.status,'')) IN ('OPEN','SELLING')
          )
          WHERE rn = 1
        ) w ON w.event_id = p.event_id
    """
    
    where = [
        "UPPER(p.bet_type) = 'SUPERFECTA'",
        "UPPER(COALESCE(p.status,'')) IN ('OPEN','SELLING','UNKNOWN')",
    ]
    params = {}

    if country:
        # Prefer event country; also accept common currency proxies (GB->GBP, IE->EUR)
        params["country"] = country
        if country == "GB":
            where.append("(UPPER(e.country) = @country OR UPPER(p.currency) = @currency_proxy)")
            params["currency_proxy"] = "GBP"
        elif country in ("IE", "IRL", "IRELAND"):
            where.append("(UPPER(e.country) = @country OR UPPER(p.currency) = @currency_proxy)")
            params["currency_proxy"] = "EUR"
        else:
            where.append("UPPER(e.country) = @country")
    
    if date_filter:
        where.append("SUBSTR(p.start_iso, 1, 10) = @date")
        params["date"] = date_filter
    if venue_filter:
        where.append("UPPER(COALESCE(e.venue, p.venue)) LIKE @venue")
        params["venue"] = f"%{venue_filter.upper()}%"

    if where:
        sql += " WHERE " + " AND ".join(where)
    
    sql += " ORDER BY p.start_iso ASC"

    try:
        upcoming_df = sql_df(sql, params=params, cache_ttl=60)
    except Exception as e:
        # Fallback to base table if the view is missing
        try:
            sql_fb = sql.replace("vw_products_latest_totals", "tote_products")
            upcoming_df = sql_df(sql_fb, params=params, cache_ttl=30)
        except Exception as e2:
            flash(f"Query for upcoming events failed: {e2}", "error")
            upcoming_df = pd.DataFrame()

    calculation_result = None
    if calculate_product_id and not upcoming_df.empty:
        # Find the specific product to calculate
        product_to_calc_series = upcoming_df[upcoming_df['product_id'] == calculate_product_id]
        if not product_to_calc_series.empty:
            p = product_to_calc_series.iloc[0]
            
            if pd.isna(p.get("win_product_id")):
                 flash(f"Cannot calculate model for {p['event_name']}: No open WIN market found to fetch probable odds.", "warning")
            else:
                # Fetch runners and probable odds
                odds_df = sql_df(
                    "SELECT s.number, s.competitor as name, o.decimal_odds as odds FROM vw_tote_probable_odds o JOIN tote_product_selections s ON o.selection_id = s.selection_id WHERE o.product_id = ? ORDER BY s.number",
                    params=(p["win_product_id"],)
                )
                if odds_df.empty or odds_df['odds'].isnull().all():
                    flash(f"Could not fetch probable odds for {p['event_name']}. Cannot run model.", "warning")
                else:
                    # Run the model
                    calc_result = calculate_pl_strategy(
                        runners=odds_df.to_dict("records"),
                        bet_type="SUPERFECTA",
                        bankroll=float(model_params.get("stake_per_line", 10.0) * 100), # Example bankroll
                        key_horse_mult=2.0, # Default
                        poor_horse_mult=0.5, # Default
                        concentration=0.0, # Default
                        market_inefficiency=0.1, # Default
                        desired_profit_pct=5.0, # Default
                        take_rate=float(p.get("deduction_rate") or model_params.get("t", 0.3)),
                        net_rollover=float(p.get("rollover") or model_params.get("R", 0.0)),
                        inc_self=True,
                        div_mult=1.0,
                        # Let the model compute f-share automatically unless user overrides
                        f_fix=None,
                        pool_gross_other=float(p.get("total_gross") or 0.0),
                    )

                    pl_model = calc_result.get("pl_model")
                    if pl_model and pl_model.get("best_scenario"):
                        scenario = pl_model["best_scenario"]
                        staking_plan = pl_model.get("staking_plan") or []
                        # Filter out zero-stake lines (rounded to 2dp) for placement
                        filtered_lines = []
                        weighted_lines = []
                        for s in staking_plan:
                            try:
                                amt = float(s.get("stake") or 0.0)
                                if round(amt + 1e-9, 2) > 0.0:
                                    ln = s.get("line")
                                    filtered_lines.append(ln)
                                    weighted_lines.append({"line": ln, "stake": round(amt, 2)})
                            except Exception:
                                pass
                        calculation_result = {
                            "product": p.to_dict(),
                            "scenario": scenario,
                            "staking_plan_text": "\n".join(filtered_lines),
                            "total_stake": scenario.get("total_stake", 0.0),
                            "weighted_lines": weighted_lines,
                        }
                    else:
                        flash(f"Model did not find a profitable strategy for {p['event_name']}.", "info")
        else:
            flash(f"Product ID {calculate_product_id} not found in upcoming events.", "warning")

    return render_template(
        "tote_live_model.html",
        events=upcoming_df.to_dict("records") if not upcoming_df.empty else [],
        calculation_result=calculation_result,
        filters={
            "country": country,
            "date": date_filter,
            "venue": venue_filter,
        },
        country_options=country_options,
        venue_options=venue_options,
    )


@app.route("/api/tote/bet_status")
def api_tote_bet_status():
    # Not available in the current BigQuery-only mode.
    return app.response_class(
        json.dumps({"error": "Bet status API not available"}),
        mimetype="application/json",
        status=400,
    )

@app.route("/api/tote/placement_id")
def api_tote_placement_id():
    # Not available in the current BigQuery-only mode.
    return app.response_class(
        json.dumps({"error": "Placement ID API not available"}),
        mimetype="application/json",
        status=400,
    )

@app.route("/models")
def models_page():
    flash("Models pages are temporarily disabled.", "warning")
    return redirect(url_for('index'))
    conn = _get_db_conn(); init_schema(conn)
    df = sql_df(conn, "SELECT model_id, created_ts, market, algo, metrics_json, path FROM models ORDER BY created_ts DESC")
    conn.close()
    models = [] if df.empty else df.to_dict("records")
    # Parse metrics json
    for m in models:
        try:
            m["metrics"] = json.loads(m.get("metrics_json") or "{}")
        except Exception:
            m["metrics"] = {}
    # Attach latest prediction run timestamp per model
    conn = _get_db_conn()
    for m in models:
        try:
            row = conn.execute("SELECT MAX(ts_ms) FROM predictions WHERE model_id=?", (m.get('model_id'),)).fetchone()
            m["latest_ts_ms"] = int(row[0]) if row and row[0] is not None else None
        except Exception:
            m["latest_ts_ms"] = None
    conn.close()
    return render_template("models.html", models=models)

@app.route("/models/<model_id>/eval")
def model_eval_page(model_id: str):
    # This page relies on legacy local tables.
    flash("Model evaluation is temporarily disabled.", "warning")
    return redirect(url_for('index'))
    conn = _get_db_conn(); init_schema(conn)
    # Available prediction runs (timestamps)
    runs = sql_df(
        "SELECT DISTINCT ts_ms FROM predictions WHERE model_id=? ORDER BY ts_ms DESC LIMIT 50",
        params=(model_id,)
    )
    ts_param = request.args.get("ts")
    ts_ms = None
    if ts_param:
        try:
            ts_ms = int(ts_param)
        except Exception:
            ts_ms = None
    if ts_ms is None and not runs.empty:
        ts_ms = int(runs.iloc[0]["ts_ms"])  # latest
    date_from = request.args.get("from")
    date_to = request.args.get("to")
    # Load joined predictions + results within optional date filter
    params = [model_id, ts_ms]
    where = ""
    if date_from:
        where += " AND p.event_id IN (SELECT event_id FROM tote_products WHERE start_iso >= ?)"; params.append(date_from)
    if date_to:
        where += " AND p.event_id IN (SELECT event_id FROM tote_products WHERE start_iso <= ?)"; params.append(date_to)
    sql = (
        "SELECT p.event_id, p.horse_id, p.proba, r.finish_pos, h.name AS horse_name, f.event_date "
        "FROM predictions p "
        "JOIN hr_horse_runs r ON r.event_id = p.event_id AND r.horse_id = p.horse_id "
        "LEFT JOIN hr_horses h ON h.horse_id = p.horse_id "
        "LEFT JOIN features_runner_event f ON f.event_id = p.event_id AND f.horse_id = p.horse_id "
        "WHERE p.model_id=? AND p.ts_ms=?" + where
    )
    df = sql_df(conn, sql, params=tuple(params))
    # If empty, render page with controls
    metrics = {"events": 0, "top1_hits": 0, "hit_rate": None, "brier": None}
    samples = []
    ts_options = (runs.to_dict("records") if not runs.empty else [])
    if not df.empty:
        # Compute per-event winner
        df["is_winner"] = (df["finish_pos"] == 1).astype(int)
        # Hit rate of top-1 per event
        top = df.sort_values(["event_id", "proba"], ascending=[True, False]).drop_duplicates(["event_id"], keep="first")
        hits = int(top["is_winner"].sum())
        n_events = int(top.shape[0])
        hit_rate = (hits / n_events) if n_events else None
        # Brier score over all rows
        try:
            brier = float(((df["proba"] - df["is_winner"]) ** 2).mean())
        except Exception:
            brier = None
        metrics = {"events": n_events, "top1_hits": hits, "hit_rate": hit_rate, "brier": brier}
        # Build samples of mismatches and matches
        # Mismatches: predicted top-1 but not winner
        merged = top.copy()
        merged["pred_name"] = merged["horse_name"]
        # Actual winners per event for context
        winners = df[df["finish_pos"] == 1][["event_id", "horse_name"]].drop_duplicates(["event_id"])
        winners = winners.rename(columns={"horse_name": "winner_name"})
        merged = pd.merge(merged, winners, on="event_id", how="left")
        bad = merged[merged["is_winner"] == 0].sort_values("proba", ascending=False).head(50)
        good = merged[merged["is_winner"] == 1].sort_values("proba", ascending=False).head(50)
        samples = {
            "misses": bad.to_dict("records"),
            "hits": good.to_dict("records"),
        }
    conn.close()
    return render_template(
        "model_eval.html",
        model_id=model_id,
        ts_ms=ts_ms,
        ts_options=ts_options,
        filters={"from": date_from or "", "to": date_to or ""},
        metrics=metrics,
        samples=samples,
    )

@app.route("/models/<model_id>/superfecta")
def model_superfecta_eval_page(model_id: str):
    # This page relies on legacy local tables.
    flash("Model pages are temporarily disabled.", "warning")
    return redirect(url_for('index'))
    conn = _get_db_conn(); init_schema(conn)
    # Latest run by default
    runs = sql_df(
        "SELECT DISTINCT ts_ms FROM predictions WHERE model_id=? ORDER BY ts_ms DESC LIMIT 50",
        params=(model_id,)
    )
    ts_param = request.args.get("ts")
    ts_ms = None
    if ts_param:
        try:
            ts_ms = int(ts_param)
        except Exception:
            ts_ms = None
    if ts_ms is None and not runs.empty:
        ts_ms = int(runs.iloc[0]["ts_ms"])  # latest
    date_from = request.args.get("from"); date_to = request.args.get("to")
    # Optionally trigger evaluation on request
    if request.args.get("run") == "1":
        from .eval_sf import evaluate_superfecta
        try:
            evaluate_superfecta(conn, model_id=model_id, ts_ms=ts_ms, date_from=date_from or None, date_to=date_to or None)
        except Exception:
            pass
    # Load eval rows
    params = [model_id]
    where = ["model_id=?"]
    if ts_ms is not None:
        where.append("ts_ms=?"); params.append(ts_ms)
    if date_from:
        where.append("product_id IN (SELECT product_id FROM tote_products WHERE start_iso >= ?)"); params.append(date_from)
    if date_to:
        where.append("product_id IN (SELECT product_id FROM tote_products WHERE start_iso <= ?)"); params.append(date_to)
    sql = "SELECT * FROM superfecta_eval WHERE " + " AND ".join(where) + " ORDER BY ts_ms DESC"
    ev = sql_df(conn, sql, params=tuple(params))
    # Summary metrics
    metrics = {"n": 0, "exact4": 0, "prefix3": 0, "prefix2": 0, "any4set": 0}
    rows = []
    if not ev.empty:
        metrics["n"] = int(ev.shape[0])
        for k in ("exact4","prefix3","prefix2","any4set"):
            try:
                metrics[k] = int(ev[k].sum())
            except Exception:
                metrics[k] = 0
        rows = ev.to_dict("records")
    conn.close()
    return render_template("model_superfecta.html", model_id=model_id, ts_ms=ts_ms, ts_options=(runs.to_dict("records") if not runs.empty else []), filters={"from": date_from or "", "to": date_to or ""}, metrics=metrics, rows=rows)

@app.route("/models/<model_id>/eval/event/<event_id>")
def model_event_eval_page(model_id: str, event_id: str):
    # This page relies on legacy local tables.
    flash("Model pages are temporarily disabled.", "warning")
    return redirect(url_for('index'))
    """Drill-down: show predicted probabilities vs actual finish for one event."""
    ts_param = request.args.get("ts")
    ts_ms = None
    if ts_param:
        try:
            ts_ms = int(ts_param)
        except Exception:
            ts_ms = None
    conn = _get_db_conn(); init_schema(conn)
    if ts_ms is None:
        row = conn.execute(
            "SELECT MAX(ts_ms) FROM predictions WHERE model_id=? AND event_id=?",
            (model_id, event_id)
        ).fetchone()
        ts_ms = int(row[0]) if row and row[0] is not None else None
    # Event context
    ev = conn.execute("SELECT * FROM tote_events WHERE event_id=?", (event_id,)).fetchone()
    event = None
    if ev:
        cols = [c[0] for c in conn.execute('PRAGMA table_info(tote_events)').fetchall()]
        event = {cols[i]: ev[i] for i in range(len(cols))}
    else:
        # fallback from products
        pr = conn.execute("SELECT MIN(event_name), MIN(venue), MIN(start_iso) FROM tote_products WHERE event_id=?", (event_id,)).fetchone()
        if pr:
            event = {"event_id": event_id, "name": pr[0], "venue": pr[1], "start_iso": pr[2]}
    # Predictions joined with results & names
    rows = sql_df(
        """
        SELECT p.horse_id, h.name AS horse_name, p.proba, p.rank, r.finish_pos, r.cloth_number
        FROM predictions p
        LEFT JOIN hr_horses h ON h.horse_id = p.horse_id
        LEFT JOIN hr_horse_runs r ON r.event_id = p.event_id AND r.horse_id = p.horse_id
        WHERE p.model_id=? AND p.ts_ms=? AND p.event_id=?
        ORDER BY p.proba DESC
        """,
        params=(model_id, ts_ms, event_id)
    )
    conn.close()
    preds = rows.to_dict("records") if not rows.empty else []
    return render_template("model_event_eval.html", model_id=model_id, ts_ms=ts_ms, event=event, event_id=event_id, preds=preds)
@app.route("/imports")
def imports_page():
    """Show latest data imports and basic counts from BigQuery."""
    try:
        prod_today = sql_df(
            "SELECT COUNT(1) AS c, MAX(start_iso) AS max_start FROM tote_products WHERE DATE(SUBSTR(start_iso,1,10))=CURRENT_DATE()"
        )
        ev_today = sql_df(
            "SELECT COUNT(1) AS c, MAX(start_iso) AS max_start FROM tote_events WHERE DATE(SUBSTR(start_iso,1,10))=CURRENT_DATE()"
        )
        raw_latest = sql_df(
            "SELECT endpoint, fetched_ts FROM raw_tote ORDER BY fetched_ts DESC LIMIT 20"
        )
        prob_latest = sql_df(
            "SELECT fetched_ts FROM raw_tote_probable_odds ORDER BY fetched_ts DESC LIMIT 20"
        )
    except Exception as e:
        flash(f"Import stats error: {e}", "error")
        prod_today = ev_today = raw_latest = prob_latest = None
    return render_template(
        "imports.html",
        prod_today=(prod_today.to_dict("records")[0] if prod_today is not None and not prod_today.empty else {}),
        ev_today=(ev_today.to_dict("records")[0] if ev_today is not None and not ev_today.empty else {}),
        raw_latest=(raw_latest.to_dict("records") if raw_latest is not None and not raw_latest.empty else []),
        prob_latest=(prob_latest.to_dict("records") if prob_latest is not None and not prob_latest.empty else []),
    )

@app.route("/tote/bet", methods=["GET", "POST"])
def tote_bet_page():
    """A unified page to place bets. Supports simple (e.g., WIN) and complex (e.g., SUPERFECTA) bets."""
    if request.method == "POST":
        product_id = request.form.get("product_id")
        stake_str = request.form.get("stake")
        currency = request.form.get("currency", "GBP")
        mode = request.form.get("mode", "audit")
        if mode != "live":
            mode = "audit"
        if mode == "live" and (os.getenv("TOTE_LIVE_ENABLED", "0").lower() not in ("1","true","yes","on")):
            flash("Live betting disabled (TOTE_LIVE_ENABLED not set). Using audit mode.", "warning")
            mode = "audit"

        # Add logging
        try:
            print(f"[BetPlacement] Attempting bet product_id={product_id}, stake={stake_str}, mode='{mode}'")
        except Exception:
            pass

        errors = []
        if not product_id:
            errors.append("Product must be selected.")
        if not stake_str:
            errors.append("Stake is required.")

        stake = 0.0
        try:
            stake = float(stake_str)
            if stake <= 0:
                errors.append("Stake must be a positive number.")
        except Exception:
            errors.append("Stake must be a valid number.")

        if errors:
            for e in errors:
                flash(e, "error")
            return redirect(request.referrer or url_for("tote_bet_page"))

        # Determine bet type
        prod_df = sql_df("SELECT bet_type FROM tote_products WHERE product_id=?", params=(product_id,))
        if prod_df.empty:
            flash(f"Product with ID '{product_id}' not found.", "error")
            return redirect(request.referrer or url_for("tote_bet_page"))
        bet_type = (prod_df.iloc[0]['bet_type'] or "").upper()
        db = get_db()
        res = {}

        if bet_type in ["WIN", "PLACE"]:
            from .providers.tote_bets import place_audit_simple_bet
            from .providers.tote_api import ToteClient
            selection_id = request.form.get("selection_id")
            if not selection_id:
                flash("A runner/selection must be chosen for a WIN/PLACE bet.", "error")
                return redirect(request.referrer or url_for("tote_bet_page"))
            client_for_placement = ToteClient()
            if mode == 'live':
                if cfg.tote_graphql_url:
                    client_for_placement.base_url = cfg.tote_graphql_url.strip()
            elif mode == 'audit':
                if cfg.tote_audit_graphql_url:
                    client_for_placement.base_url = cfg.tote_audit_graphql_url.strip()
            res = place_audit_simple_bet(db, mode=mode, product_id=product_id, selection_id=selection_id, stake=stake, currency=currency, post=True, client=client_for_placement)
        elif bet_type in ["SUPERFECTA", "TRIFECTA", "EXACTA"]:
            from .providers.tote_bets import place_audit_superfecta
            from .providers.tote_api import ToteClient
            selections_text = (request.form.get("selections_text") or "").strip()
            if not selections_text:
                flash("Selections must be provided for a combination bet (e.g., '1-2-3-4').", "error")
                return redirect(request.referrer or url_for("tote_bet_page"))
            selections = [p for p in (selections_text.replace("\r","\n").replace(",","\n").split("\n")) if p.strip()]
            client_for_placement = ToteClient()
            if mode == 'live':
                if cfg.tote_graphql_url:
                    client_for_placement.base_url = cfg.tote_graphql_url.strip()
            elif mode == 'audit':
                if cfg.tote_audit_graphql_url:
                    client_for_placement.base_url = cfg.tote_audit_graphql_url.strip()
            res = place_audit_superfecta(db, mode=mode, product_id=product_id, selections=selections, stake=stake, currency=currency, post=True, stake_type="total", client=client_for_placement)
        else:
            flash(f"Bet type '{bet_type}' is not currently supported on this page.", "error")
            return redirect(request.referrer or url_for("tote_bet_page"))

        st = res.get("placement_status")
        err_msg = res.get("error")
        if err_msg:
            if "Failed to fund ticket" in str(err_msg):
                flash("Bet placement failed: Insufficient funds in the Tote account for a live bet.", "error")
            else:
                flash(f"Bet placement error: {err_msg}", "error")
        elif st:
            ok = str(st).upper() in ("PLACED", "ACCEPTED", "OK", "SUCCESS")
            msg = f"Bet placement status: {st}"
            fr = res.get("failure_reason")
            if fr:
                msg += f" (reason: {fr})"
            flash(msg, "success" if ok else "error")
        else:
            flash("Bet recorded (no placement status returned).", "success")

        return redirect(request.referrer or url_for("tote_bet_page"))

    # GET request: Handle filters and fetch upcoming events
    country = (request.args.get("country") or "").strip().upper()
    venue = (request.args.get("venue") or "").strip()

    where = []
    params: dict[str, Any] = {}
    if country:
        where.append("UPPER(country) = @country")
        params["country"] = country
    if venue:
        where.append("UPPER(venue) LIKE UPPER(@venue)")
        params["venue"] = f"%{venue}%"

    # Default to showing events in the next 24 hours.
    from datetime import timezone
    now = datetime.now(timezone.utc)
    start_iso = now.isoformat(timespec='seconds').replace('+00:00', 'Z')
    end_iso = (now + timedelta(hours=24)).isoformat(timespec='seconds').replace('+00:00', 'Z')
    where.append("start_iso BETWEEN @start AND @end")
    params["start"] = start_iso
    params["end"] = end_iso

    # Filter for events that are not yet finished.
    where.append("status IN ('SCHEDULED', 'OPEN')")

    ev_sql = (
        "SELECT event_id, name, venue, country, start_iso "
        "FROM tote_events"
    )
    if where:
        ev_sql += " WHERE " + " AND ".join(where)

    ev_sql += " ORDER BY start_iso ASC LIMIT 200"

    events_df = sql_df(ev_sql, params=params)
    countries_df = sql_df("SELECT DISTINCT country FROM tote_events WHERE country IS NOT NULL AND country<>'' ORDER BY country")
    # Optional preselect by product_id
    preselect = None
    try:
        pid = (request.args.get("product_id") or "").strip()
        if pid:
            df = sql_df("SELECT event_id FROM tote_products WHERE product_id=?", params=(pid,))
            if not df.empty:
                preselect = {"product_id": pid, "event_id": df.iloc[0]['event_id']}
    except Exception:
        preselect = None

    return render_template(
        "tote_bet.html",
        events=events_df.to_dict("records") if not events_df.empty else [],
        filters={
            "country": country,
            "venue": venue,
        },
        country_options=(countries_df['country'].tolist() if not countries_df.empty else []),
        preselect=preselect,
    )<|MERGE_RESOLUTION|>--- conflicted
+++ resolved
@@ -166,19 +166,14 @@
 # --- Background: pool subscription (optional) ---
 _pool_thread_started = False
 
-def _pool_subscriber_loop():
-    from .providers.tote_subscriptions import run_subscriber
-    while True:
-        try:
-            # The subscriber loop will now use the BigQuery sink via the new db layer
-            db = get_db()
-<<<<<<< HEAD
-            # Note: run_subscriber currently manages its own realtime bus publishing.
-            # Do not pass unsupported kwargs.
-            run_subscriber(db, duration=None)
-=======
+    def _pool_subscriber_loop():
+        from .providers.tote_subscriptions import run_subscriber
+        while True:
+            try:
+                # The subscriber loop will now use the BigQuery sink via the new db layer
+                db = get_db()
+            # Pass the local SSE event bus so the subscriber can publish UI updates
             run_subscriber(db, duration=None, event_callback=event_bus.publish)
->>>>>>> 51ac1478
         except Exception as e:
             try:
                 print("[PoolSub] error:", e)
@@ -208,7 +203,6 @@
 def stream():
     """Server-Sent Events (SSE) endpoint."""
     # Get topics from client, e.g. /stream?topic=pool_total_changed&topic=product_status_changed
-<<<<<<< HEAD
     # Accept either repeated topic params (?topic=...) or a comma-separated 'topics' param
     topics = request.args.getlist('topic')
     if not topics:
@@ -216,10 +210,6 @@
         if topics_csv:
             topics = [t for t in topics_csv.split(',') if t]
     if not topics:
-=======
-    topics = request.args.getlist('topic')
-    if not topics:
->>>>>>> 51ac1478
         return Response("No topics specified.", status=400, mimetype='text/plain')
 
     def event_generator():

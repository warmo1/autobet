--- conflicted
+++ resolved
@@ -3213,7 +3213,6 @@
             try:
                 odf = sql_df(
                     """
-<<<<<<< HEAD
                     SELECT
                       COALESCE(CAST(s.number AS INT64), CAST(o.cloth_number AS INT64)) AS cloth,
                       COALESCE(s.competitor, CONCAT('#', CAST(COALESCE(s.number, o.cloth_number) AS STRING))) AS name,
@@ -3221,11 +3220,6 @@
                     FROM vw_tote_probable_odds o
                     LEFT JOIN tote_product_selections s
                       ON s.selection_id = o.selection_id AND s.product_id = o.product_id
-=======
-                    SELECT s.number AS cloth, COALESCE(s.competitor, CAST(s.number AS STRING)) AS name, CAST(o.decimal_odds AS FLOAT64) AS odds
-                    FROM vw_tote_probable_odds o
-                    JOIN tote_product_selections s ON o.selection_id = s.selection_id AND s.product_id = o.product_id
->>>>>>> 96ce4978
                     WHERE o.product_id = ?
                     ORDER BY COALESCE(CAST(s.number AS INT64), CAST(o.cloth_number AS INT64))
                     """,
@@ -3616,7 +3610,6 @@
             else:
                 # Fetch runners and probable odds
                 odds_df = sql_df(
-<<<<<<< HEAD
                     """
                     SELECT
                       COALESCE(CAST(s.number AS INT64), CAST(o.cloth_number AS INT64)) AS number,
@@ -3628,9 +3621,6 @@
                     WHERE o.product_id = ?
                     ORDER BY COALESCE(CAST(s.number AS INT64), CAST(o.cloth_number AS INT64))
                     """,
-=======
-                    "SELECT s.number, s.competitor as name, o.decimal_odds as odds FROM vw_tote_probable_odds o JOIN tote_product_selections s ON o.selection_id = s.selection_id AND s.product_id = o.product_id WHERE o.product_id = ? ORDER BY s.number",
->>>>>>> 96ce4978
                     params=(p["win_product_id"],)
                 )
                 if odds_df.empty or odds_df['odds'].isnull().all():
@@ -3717,10 +3707,6 @@
 
 @app.route("/models")
 def models_page():
-<<<<<<< HEAD
-    flash("Models pages are temporarily disabled.", "warning")
-    return redirect(url_for('index'))
-=======
     """Responsive Models page backed by BigQuery backtest TFs."""
     if not _use_bq():
         flash("BigQuery is not configured. Set BQ_PROJECT and BQ_DATASET.", "error")
@@ -3835,7 +3821,6 @@
         return app.response_class(json.dumps({"rows": rows}), mimetype="application/json")
     except Exception as e:
         return app.response_class(json.dumps({"error": str(e)}), mimetype="application/json", status=500)
->>>>>>> 96ce4978
 
 @app.route("/models/<model_id>/eval")
 def model_eval_page(model_id: str):
